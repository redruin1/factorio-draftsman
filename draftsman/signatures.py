--- conflicted
+++ resolved
@@ -9,122 +9,6 @@
 
 
 from draftsman.classes.association import Association
-<<<<<<< HEAD
-from draftsman.data.signals import signal_dict, mapper_dict
-
-from builtins import int
-from enum import Enum
-from pydantic import RootModel, model_validator, Field
-from pydantic import BaseModel
-from typing import List, Literal, Any
-from schema import Schema, Use, Optional, Or, And
-from typing import Optional as TrueOptional  # TODO: fixme
-import six
-
-
-# class BaseModel(PydanticBaseModel):
-#     @classmethod
-#     def model_construct(cls, _recursive=False, _fields_set=None, **values):
-#         if not _recursive:
-#             super().model_construct(_fields_set=_fields_set, **values)
-
-#         # m = cls.__new__(cls)
-#         # fields_values = {}
-
-#         # config = cls.model_config
-
-#         # for name, field in cls.model_fields.items():
-#         #     print(name, field.annotation)
-#         #     key = field.alias
-#         #     if key not in values:
-#         #         key = name
-
-#         #     if key in values:
-#         #         if values[key] is None and not field.is_required(): # Moved this check since None value can be passed for Optional nested field
-#         #             fields_values[name] = field.get_default()
-#         #         else:
-#         #             if issubclass(field.annotation.__class__, BaseModel):
-#         #                 if field.shape == 2:
-#         #                     fields_values[name] = [
-#         #                         field.annotation.model_construct(**e)
-#         #                         for e in values[key]
-#         #                     ]
-#         #                 else:
-#         #                     fields_values[name] = field.outer_type_.model_construct(**values[key])
-#         #             else:
-#         #                 fields_values[name] = values[key]
-#         #     elif not field.is_required():
-#         #         fields_values[name] = field.get_default()
-
-#         # object.__setattr__(m, '__dict__', fields_values)
-#         # if _fields_set is None:
-#         #     _fields_set = set(values.keys())
-#         # object.__setattr__(m, '__pydantic_fields_set__', _fields_set)
-#         # # m._init_private_attributes()
-#         # return m
-
-#         m = cls.__new__(cls)
-#         fields_values: dict[str, Any] = {}
-#         defaults: dict[str, Any] = {}  # keeping this separate from `fields_values` helps us compute `_fields_set`
-#         for name, field in cls.model_fields.items():
-#             print(name, field)
-#             if field.alias and field.alias in values:
-#                 # if issubclass(field.annotation, BaseModel):
-#                 try:
-#                     # assert issubclass(field.annotation, BaseModel)
-#                     fields_values[name] = field.annotation.model_construct(
-#                         _recursive=_recursive,
-#                         _fields_set=_fields_set,
-#                         **values[field.alias]
-#                     )
-#                 except AttributeError:
-#                     fields_values[name] = values.pop(field.alias)
-#             elif name in values:
-#                 try:
-#                     # assert issubclass(field.annotation, BaseModel)
-#                     fields_values[name] = field.annotation.model_construct(
-#                         _recursive=_recursive,
-#                         _fields_set=_fields_set,
-#                         **values[name]
-#                     )
-#                 except AttributeError:
-#                     fields_values[name] = values.pop(name)
-#             elif not field.is_required():
-#                 defaults[name] = field.get_default(call_default_factory=True)
-#         if _fields_set is None:
-#             _fields_set = set(fields_values.keys())
-#         fields_values.update(defaults)
-
-#         _extra: dict[str, Any] | None = None
-#         if cls.model_config.get('extra') == 'allow':
-#             _extra = {}
-#             for k, v in values.items():
-#                 _extra[k] = v
-#         else:
-#             fields_values.update(values)
-#         object.__setattr__(m, '__dict__', fields_values)
-#         object.__setattr__(m, '__pydantic_fields_set__', _fields_set)
-#         if not cls.__pydantic_root_model__:
-#             object.__setattr__(m, '__pydantic_extra__', _extra)
-
-#         if cls.__pydantic_post_init__:
-#             m.model_post_init(None)
-#         elif not cls.__pydantic_root_model__:
-#             # Note: if there are any private attributes, cls.__pydantic_post_init__ would exist
-#             # Since it doesn't, that means that `__pydantic_private__` should be set to None
-#             object.__setattr__(m, '__pydantic_private__', None)
-
-#         return m
-
-INTEGER = Schema(int)
-INTEGER_OR_NONE = Schema(Or(int, None))
-
-STRING = Schema(
-    And(
-        Use(lambda x: six.text_type(x) if isinstance(x, six.string_types) else x),
-        six.text_type,
-    )
-=======
 from draftsman.classes.vector import Vector
 from draftsman.constants import ValidationMode
 from draftsman.data.signals import (
@@ -132,7 +16,6 @@
     mapper_dict,
     get_signal_type,
     pure_virtual,
->>>>>>> 41d4a386
 )
 from draftsman.data import entities, fluids, items, signals, tiles
 from draftsman.error import InvalidMapperError, InvalidSignalError
@@ -503,38 +386,9 @@
 #     TODO
 #     """
 
-<<<<<<< HEAD
-def normalize_mapping_id(input):
-    if isinstance(input, six.string_types):
-        return mapper_dict(input)
-    else:
-        return input
-
-
-MAPPING_ID_OR_NONE = Schema(
-    And(
-        Use(normalize_mapping_id, error="unknown input mapping id"),
-        Or({"name": six.text_type, "type": six.text_type}, None),
-    )
-)
-
-
-def normalize_comparator(op):
-    if op == "==":
-        return "="
-    elif op == "<=":
-        return "≤"
-    elif op == ">=":
-        return "≥"
-    elif op == "!=":
-        return "≠"
-    else:
-        return op
-=======
 #     # Permit accessing via indexing
 #     def __getitem__(self, key):
 #         return self.root[key]
->>>>>>> 41d4a386
 
 #     def __setitem__(self, key, value):
 #         self.root[key] = value
@@ -904,16 +758,6 @@
         """,
     )
 
-<<<<<<< HEAD
-LAMP_CONTROL_BEHAVIOR = Schema(
-    And(
-        Use(lambda x: {} if x is None else x),  # Convert to empty dict if None
-        {
-            Optional("circuit_condition"): CONDITION,
-            Optional("logistic_condition"): CONDITION,
-            Optional("use_colors"): bool,
-        },
-=======
     # Add the dict-like `get` function
     # def get(self, key, default):
     #     return super().get(self._alias_map[key], default)
@@ -961,7 +805,6 @@
         Name of the signal. If omitted, the signal is treated as no signal and 
         removed on import/export cycle.
         """,
->>>>>>> 41d4a386
     )
     type: Literal["item", "fluid", "virtual"] = Field(
         ..., description="""Category of the signal."""
@@ -1312,222 +1155,15 @@
     def export_key_values(self):
         return {k: getattr(self, v) for k, v in self.true_model_fields().items()}
 
-<<<<<<< HEAD
-def normalize_mappers(mappers):
-    if mappers is None:
-        return mappers
-    for i, mapper in enumerate(mappers):
-        if isinstance(mapper, (tuple, list)):
-            mappers[i] = {"index": i}
-            if mapper[0]:
-                mappers[i]["from"] = mapper_dict(mapper[0])
-            if mapper[1]:
-                mappers[i]["to"] = mapper_dict(mapper[1])
-    return mappers
-=======
     class CircuitConnections(DraftsmanBaseModel):
         red: Optional[list[CircuitConnectionPoint]] = None
         green: Optional[list[CircuitConnectionPoint]] = None
->>>>>>> 41d4a386
 
     Wr1: Optional[CircuitConnections] = Field(CircuitConnections(), alias="1")
     Wr2: Optional[CircuitConnections] = Field(CircuitConnections(), alias="2")
     Cu0: Optional[list[WireConnectionPoint]] = None
     Cu1: Optional[list[WireConnectionPoint]] = None
 
-<<<<<<< HEAD
-MAPPERS = Schema(
-    And(
-        Use(normalize_mappers),
-        Or(
-            [
-                {
-                    Optional("from"): MAPPING_ID_OR_NONE,
-                    Optional("to"): MAPPING_ID_OR_NONE,
-                    "index": int,
-                }
-            ],
-            None,
-        ),
-    )
-)
-
-
-# =============================================================================
-# Beyond be dragons
-
-signal_schema = {  # TODO: rename
-    "$id": "SIGNAL_DICT",  # TODO: rename
-    "title": "Signal dict",
-    "description": "JSON object that represents a signal. Used in the circuit network, but also used for blueprintable icons.",
-    "type": "object",
-    "properties": {
-        "name": {
-            "description": "Must be a name recognized by Factorio, or will error on import. Surprisingly, can actually be omitted; in that case will result in an empty signal.",
-            "type": "string",
-        },
-        "type": {
-            "description": "Must be one of the following values, or will error on import.",
-            "type": "string",
-            "enum": ["item", "fluid", "virtual"],
-        },
-    },
-    "required": ["type"],
-    "additionalProperties": False,
-    "draftsman_conversion": lambda key, value: (key, normalize_signal_id(value)),
-}
-
-
-mapper_schema = {  # TODO: rename
-    "$id": "MAPPER_DICT",  # TODO: rename
-    "title": "Mapper dict",
-    "description": "JSON object that represents a mapper. Used in Upgrade Planners to describe their function.",
-    "type": "object",
-    "properties": {
-        "name": {
-            "description": "Must be a name recognized by Factorio, or will error on import.",
-            "type": "string",
-        },
-        "type": {
-            "description": "Must be one of the following values, or will error on import. Item refers to modules, entity refers to everything else (as far as I've investigated; modded objects might change this behavior, but I have yet to take the time to find out)",
-            "type": "string",
-            "enum": ["item", "entity"],
-        },
-    },
-    "required": ["name", "type"],
-    "additionalProperties": False,
-    "draftsman_conversion": lambda key, value: (key, normalize_mapping_id(value)),
-}
-
-
-class MapperType(str, Enum):
-    entity = "entity"
-    item = "item"
-
-
-class MapperID(BaseModel):
-    name: str
-    type: MapperType
-
-
-class Mapper(BaseModel):
-    to: MapperID | None = None
-    from_: MapperID | None = Field(None, alias="from")  # Damn you Python
-    index: int = Field(..., ge=0, lt=2**64)
-
-
-class Mappers(RootModel):
-    root: List[Mapper] | None
-
-    # @validator("__root__", pre=True)
-    # def normalize_mappers(cls, mappers):
-    #     if mappers is None:
-    #         return mappers
-    #     for i, mapper in enumerate(mappers):
-    #         if isinstance(mapper, (tuple, list)):
-    #             mappers[i] = {"index": i}
-    #             if mapper[0]:
-    #                 mappers[i]["from"] = mapping_dict(mapper[0])
-    #             if mapper[1]:
-    #                 mappers[i]["to"] = mapping_dict(mapper[1])
-    #     return mappers
-
-
-icons_schema = {  # TODO: rename
-    "$id": "ICONS_ARRAY",  # TODO: rename
-    "title": "Icons list",
-    "description": "Format of the list of signals used to give blueprintable objects unique appearences. Only a maximum of 4 entries are allowed; indicies outside of the range [1, 4] will return 'Index out of bounds', and defining multiple icons that use the same index returns 'Icon already specified'.",
-    "type": "array",
-    "items": {
-        "type": "object",
-        "properties": {
-            "signal": {
-                "description": "Which signal icon to use.",
-                "$ref": "factorio-draftsman://SIGNAL_DICT",
-            },
-            "index": {
-                "description": "What index to place the signal icon, 1-indexed.",
-                "type": "integer",
-                "minimum": 1,
-                "maximum": 4,
-            },
-        },
-        "required": ["signal", "index"],
-        "additionalProperties": False,
-    },
-    "maxItems": 4,
-    "draftsman_exportIf": "truthy",
-    "draftsman_conversion": lambda key, value: (key, normalize_icons(value)),
-}
-
-
-class SignalID(BaseModel):
-    name: TrueOptional[str]  # Anyone's guess _why_ this is optional
-    type: str
-
-
-class Icon(BaseModel):
-    signal: SignalID
-    index: int
-
-
-class Icons(RootModel):
-    root: List[Icon] | None = Field(..., max_length=4)
-
-    # @root_validator(pre=True)
-    @model_validator(mode="before")
-    def normalize_icons(cls, icons):
-        if icons is None:
-            return icons
-        for i, icon in enumerate(icons):
-            if isinstance(icon, six.string_types):
-                icons[i] = {"index": i + 1, "signal": signal_dict(icon)}
-        return icons
-
-
-class Color(BaseModel):
-    r: int | float
-    g: int | float
-    b: int | float
-    a: int | float | None = None
-
-
-class Position(BaseModel):
-    x: float | int
-    y: float | int
-
-    @model_validator(mode="before")
-    def model_validator(cls, data):
-        # likely a Vector
-        try:
-            return data.to_dict()
-        except AttributeError:
-            return data
-
-
-class WaitCondition(BaseModel):
-    type: str
-    compare_type: str
-    ticks: int | None = None
-    condition: dict | None = None
-
-
-class Stop(BaseModel):
-    station: str
-    wait_conditions: list[WaitCondition]
-
-
-# class Label(RootModel):
-#     root: str | None = None
-
-
-# class Description(RootModel):
-#     root: str | None = None
-
-
-# class Version(RootModel):
-#     root: int | None = Field(None, ge=0, lt=2**64)
-=======
     # def __getitem__(self, key):
     #     return super().__getitem__(self._alias_map[key])
 
@@ -1803,5 +1439,4 @@
                 )
             )
 
-        return value
->>>>>>> 41d4a386
+        return value