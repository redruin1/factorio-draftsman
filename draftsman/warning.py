--- conflicted
+++ resolved
@@ -201,12 +201,6 @@
     pass
 
 
-<<<<<<< HEAD
-class UselessOperationWarning(DraftsmanWarning):
-    """
-    Raised when an action of some kind is functionally useless, such as when a
-    wall is connected with a circuit wire without an adjacent :py:class:`.Gate`.
-=======
 class NoEffectWarning(DraftsmanWarning):
     """
     Raised when an action is performed who's operation would not have any
@@ -349,7 +343,6 @@
     Raised when the inventory bar is set on an entity which does not have bar
     control, or when the bar amount exceeds the inventory size of the entity and
     thus would have no effect.
->>>>>>> 41d4a386
     """
 
     pass
