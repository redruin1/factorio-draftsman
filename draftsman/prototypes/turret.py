# turret.py

from draftsman.classes.entity import Entity
from draftsman.classes.mixins import RequestItemsMixin, DirectionalMixin
from draftsman.classes.vector import Vector, PrimitiveVector
from draftsman.constants import Direction, ValidationMode
from draftsman.signatures import uint32

from draftsman.data.entities import turrets

from pydantic import ConfigDict
from typing import Any, Literal, Union


class Turret(RequestItemsMixin, DirectionalMixin, Entity):
    """
    An entity that automatically targets and attacks other forces within range.
    Catch-all class for every type of turret in Factorio.
    """

<<<<<<< HEAD
    # fmt: off
    _exports = {
        **Entity._exports,
        **DirectionalMixin._exports,
        **RequestItemsMixin._exports,
    }
    # fmt: on

    def __init__(self, name=turrets[0], **kwargs):
        # type: (str, **dict) -> None
        super(Turret, self).__init__(name, turrets, **kwargs)

        for unused_arg in self.unused_args:
            warnings.warn(
                "{} has no attribute '{}'".format(type(self), unused_arg),
                DraftsmanWarning,
                stacklevel=2,
            )

        del self.unused_args
=======
    class Format(RequestItemsMixin.Format, DirectionalMixin.Format, Entity.Format):
        model_config = ConfigDict(title="Turret")

    def __init__(
        self,
        name: str = turrets[0],
        position: Union[Vector, PrimitiveVector] = None,
        tile_position: Union[Vector, PrimitiveVector] = (0, 0),
        direction: Direction = Direction.NORTH,
        items: dict[str, uint32] = {},  # TODO: ItemID
        tags: dict[str, Any] = {},
        validate: Union[
            ValidationMode, Literal["none", "minimum", "strict", "pedantic"]
        ] = ValidationMode.STRICT,
        validate_assignment: Union[
            ValidationMode, Literal["none", "minimum", "strict", "pedantic"]
        ] = ValidationMode.STRICT,
        **kwargs
    ):
        """
        Construct a new turret.

        TODO
        """

        super().__init__(
            name,
            turrets,
            position=position,
            tile_position=tile_position,
            direction=direction,
            items=items,
            tags=tags,
            **kwargs
        )

        self.validate_assignment = validate_assignment

        self.validate(mode=validate).reissue_all(stacklevel=3)
>>>>>>> 41d4a386

    # =========================================================================

    __hash__ = Entity.__hash__<|MERGE_RESOLUTION|>--- conflicted
+++ resolved
@@ -18,28 +18,6 @@
     Catch-all class for every type of turret in Factorio.
     """
 
-<<<<<<< HEAD
-    # fmt: off
-    _exports = {
-        **Entity._exports,
-        **DirectionalMixin._exports,
-        **RequestItemsMixin._exports,
-    }
-    # fmt: on
-
-    def __init__(self, name=turrets[0], **kwargs):
-        # type: (str, **dict) -> None
-        super(Turret, self).__init__(name, turrets, **kwargs)
-
-        for unused_arg in self.unused_args:
-            warnings.warn(
-                "{} has no attribute '{}'".format(type(self), unused_arg),
-                DraftsmanWarning,
-                stacklevel=2,
-            )
-
-        del self.unused_args
-=======
     class Format(RequestItemsMixin.Format, DirectionalMixin.Format, Entity.Format):
         model_config = ConfigDict(title="Turret")
 
@@ -79,7 +57,6 @@
         self.validate_assignment = validate_assignment
 
         self.validate(mode=validate).reissue_all(stacklevel=3)
->>>>>>> 41d4a386
 
     # =========================================================================
 
