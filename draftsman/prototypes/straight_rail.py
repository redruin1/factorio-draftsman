--- conflicted
+++ resolved
@@ -1,11 +1,5 @@
 # straight_rail.py
 
-<<<<<<< HEAD
-from __future__ import unicode_literals
-
-from draftsman.constants import Direction
-=======
->>>>>>> 41d4a386
 from draftsman.classes.collision_set import CollisionSet
 from draftsman.classes.entity import Entity
 from draftsman.classes.mixins import DoubleGridAlignedMixin, EightWayDirectionalMixin
@@ -54,18 +48,6 @@
     A straight rail entity.
     """
 
-<<<<<<< HEAD
-    # fmt: off
-    _exports = {
-        **Entity._exports,
-        **EightWayDirectionalMixin._exports,
-        **DoubleGridAlignedMixin._exports,
-    }
-    # fmt: on
-
-    def __init__(self, name=straight_rails[0], **kwargs):
-        # type: (str, **dict) -> None
-=======
     class Format(
         DoubleGridAlignedMixin.Format, EightWayDirectionalMixin.Format, Entity.Format
     ):
@@ -86,7 +68,6 @@
         ] = ValidationMode.STRICT,
         **kwargs
     ):
->>>>>>> 41d4a386
         """
         TODO
         """
@@ -105,18 +86,6 @@
         self._collision_set = _vertical_collision
         self._collision_set_rotation = _collision_set_rotation
 
-<<<<<<< HEAD
-        super(StraightRail, self).__init__(name, straight_rails, **kwargs)
-
-        for unused_arg in self.unused_args:
-            warnings.warn(
-                "{} has no attribute '{}'".format(type(self), unused_arg),
-                DraftsmanWarning,
-                stacklevel=2,
-            )
-
-        del self.unused_args
-=======
         super().__init__(
             name,
             straight_rails,
@@ -142,7 +111,6 @@
     @property
     def collision_set(self) -> Optional[CollisionSet]:
         return _collision_set_rotation.get(self.direction, None)
->>>>>>> 41d4a386
 
     # =========================================================================
 
