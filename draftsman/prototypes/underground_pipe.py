# underground_pipe.py

from draftsman.classes.entity import Entity
from draftsman.classes.mixins import DirectionalMixin
from draftsman.classes.vector import Vector, PrimitiveVector
from draftsman.constants import Direction, ValidationMode

from draftsman.data.entities import underground_pipes

from pydantic import ConfigDict
from typing import Any, Literal, Union


class UndergroundPipe(DirectionalMixin, Entity):
    """
    A pipe that transports fluids underneath other entities.
    """

<<<<<<< HEAD
    # fmt: off
    _exports = {
        **Entity._exports,
        **DirectionalMixin._exports
    }
    # fmt: on

    def __init__(self, name=underground_pipes[0], **kwargs):
        # type: (str, **dict) -> None
        super(UndergroundPipe, self).__init__(name, underground_pipes, **kwargs)

        for unused_arg in self.unused_args:
            warnings.warn(
                "{} has no attribute '{}'".format(type(self), unused_arg),
                DraftsmanWarning,
                stacklevel=2,
            )

        del self.unused_args
=======
    class Format(DirectionalMixin.Format, Entity.Format):
        model_config = ConfigDict(title="UndergroundPipe")

    def __init__(
        self,
        name: str = underground_pipes[0],
        position: Union[Vector, PrimitiveVector] = None,
        tile_position: Union[Vector, PrimitiveVector] = (0, 0),
        direction: Direction = Direction.NORTH,
        tags: dict[str, Any] = {},
        validate: Union[
            ValidationMode, Literal["none", "minimum", "strict", "pedantic"]
        ] = ValidationMode.STRICT,
        validate_assignment: Union[
            ValidationMode, Literal["none", "minimum", "strict", "pedantic"]
        ] = ValidationMode.STRICT,
        **kwargs
    ):
        """
        Construct a new underground pipe.
        TODO
        """
        super().__init__(
            name,
            underground_pipes,
            position=position,
            tile_position=tile_position,
            direction=direction,
            tags=tags,
            **kwargs
        )

        self.validate_assignment = validate_assignment

        self.validate(mode=validate).reissue_all(stacklevel=3)
>>>>>>> 41d4a386

    # =========================================================================

    __hash__ = Entity.__hash__<|MERGE_RESOLUTION|>--- conflicted
+++ resolved
@@ -16,27 +16,6 @@
     A pipe that transports fluids underneath other entities.
     """
 
-<<<<<<< HEAD
-    # fmt: off
-    _exports = {
-        **Entity._exports,
-        **DirectionalMixin._exports
-    }
-    # fmt: on
-
-    def __init__(self, name=underground_pipes[0], **kwargs):
-        # type: (str, **dict) -> None
-        super(UndergroundPipe, self).__init__(name, underground_pipes, **kwargs)
-
-        for unused_arg in self.unused_args:
-            warnings.warn(
-                "{} has no attribute '{}'".format(type(self), unused_arg),
-                DraftsmanWarning,
-                stacklevel=2,
-            )
-
-        del self.unused_args
-=======
     class Format(DirectionalMixin.Format, Entity.Format):
         model_config = ConfigDict(title="UndergroundPipe")
 
@@ -72,7 +51,6 @@
         self.validate_assignment = validate_assignment
 
         self.validate(mode=validate).reissue_all(stacklevel=3)
->>>>>>> 41d4a386
 
     # =========================================================================
 
