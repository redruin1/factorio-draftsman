# underground_belt.py

from draftsman.classes.entity import Entity
from draftsman.classes.mixins import IOTypeMixin, DirectionalMixin
from draftsman.classes.vector import Vector, PrimitiveVector
from draftsman.constants import Direction, ValidationMode

from draftsman.data.entities import underground_belts

from pydantic import ConfigDict
from typing import Any, Literal, Union


class UndergroundBelt(IOTypeMixin, DirectionalMixin, Entity):
    """
    A transport belt that transfers items underneath other entities.
    """

<<<<<<< HEAD
    # fmt: off
    _exports = {
        **Entity._exports,
        **DirectionalMixin._exports,
        **IOTypeMixin._exports
    }
    # fmt: on

    def __init__(self, name=underground_belts[0], **kwargs):
        # type: (str, **dict) -> None
        super(UndergroundBelt, self).__init__(name, underground_belts, **kwargs)

        for unused_arg in self.unused_args:
            warnings.warn(
                "{} has no attribute '{}'".format(type(self), unused_arg),
                DraftsmanWarning,
                stacklevel=2,
            )

        del self.unused_args
=======
    class Format(IOTypeMixin.Format, DirectionalMixin.Format, Entity.Format):

        model_config = ConfigDict(title="UndergroundBelt")

    def __init__(
        self,
        name: str = underground_belts[0],
        position: Union[Vector, PrimitiveVector] = None,
        tile_position: Union[Vector, PrimitiveVector] = (0, 0),
        direction: Direction = Direction.NORTH,
        io_type: Literal["input", "output"] = "input",
        tags: dict[str, Any] = {},
        validate: Union[
            ValidationMode, Literal["none", "minimum", "strict", "pedantic"]
        ] = ValidationMode.STRICT,
        validate_assignment: Union[
            ValidationMode, Literal["none", "minimum", "strict", "pedantic"]
        ] = ValidationMode.STRICT,
        **kwargs
    ):
        """
        Construct a new underground belt.

        TODO
        """
        # Convert "type" (used by Factorio) into "io_type" (used by Draftsman)
        if "type" in kwargs and io_type == "input":
            io_type = kwargs["type"]

        super().__init__(
            name,
            underground_belts,
            position=position,
            tile_position=tile_position,
            direction=direction,
            io_type=io_type,
            tags=tags,
            **kwargs
        )

        self.validate_assignment = validate_assignment

        self.validate(mode=validate).reissue_all(stacklevel=3)
>>>>>>> 41d4a386

    # =========================================================================

    __hash__ = Entity.__hash__<|MERGE_RESOLUTION|>--- conflicted
+++ resolved
@@ -16,28 +16,6 @@
     A transport belt that transfers items underneath other entities.
     """
 
-<<<<<<< HEAD
-    # fmt: off
-    _exports = {
-        **Entity._exports,
-        **DirectionalMixin._exports,
-        **IOTypeMixin._exports
-    }
-    # fmt: on
-
-    def __init__(self, name=underground_belts[0], **kwargs):
-        # type: (str, **dict) -> None
-        super(UndergroundBelt, self).__init__(name, underground_belts, **kwargs)
-
-        for unused_arg in self.unused_args:
-            warnings.warn(
-                "{} has no attribute '{}'".format(type(self), unused_arg),
-                DraftsmanWarning,
-                stacklevel=2,
-            )
-
-        del self.unused_args
-=======
     class Format(IOTypeMixin.Format, DirectionalMixin.Format, Entity.Format):
 
         model_config = ConfigDict(title="UndergroundBelt")
@@ -81,7 +59,6 @@
         self.validate_assignment = validate_assignment
 
         self.validate(mode=validate).reissue_all(stacklevel=3)
->>>>>>> 41d4a386
 
     # =========================================================================
 
