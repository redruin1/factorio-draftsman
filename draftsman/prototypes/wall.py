--- conflicted
+++ resolved
@@ -60,16 +60,6 @@
                 Whether or not to read the state of an adjacent gate and 
                 broadcast it to the circuit network.
                 """,
-<<<<<<< HEAD
-            )
-            output_signal: Optional[SignalID] = Field(
-                SignalID(name="signal-G", type="virtual"),
-                description="""
-                The output signal type to send the value from 
-                'circuit_read_sensor'.
-                """,
-=======
->>>>>>> 7a15f606
             )
             output_signal: Optional[SignalID] = Field(
                 SignalID(name="signal-G", type="virtual"),
@@ -78,18 +68,6 @@
                 'circuit_read_sensor'.
                 """,
             )
-
-            model_config = ConfigDict(title="WallControlBehavior")
-
-        control_behavior: Optional[ControlBehavior] = ControlBehavior()
-
-        model_config = ConfigDict(title="Wall")
-
-            model_config = ConfigDict(title="WallControlBehavior")
-
-        control_behavior: Optional[ControlBehavior] = ControlBehavior()
-
-        model_config = ConfigDict(title="Wall")
 
     # =========================================================================
 
