--- conflicted
+++ resolved
@@ -4,10 +4,6 @@
 from draftsman.error import DataFormatError
 from draftsman.warning import UnknownTileWarning
 
-<<<<<<< HEAD
-import sys
-=======
->>>>>>> 41d4a386
 import pytest
 
 
@@ -25,13 +21,7 @@
         assert tile.position.y == 0
 
         # Invalid name
-<<<<<<< HEAD
-        with pytest.raises(
-            InvalidTileError, match="'weeeeee' is not a valid name for this Tile"
-        ):
-=======
         with pytest.warns(UnknownTileWarning, match="Unknown tile 'weeeeee'"):
->>>>>>> 41d4a386
             tile = Tile("weeeeee")
             issues = tile.inspect()
             for error in issues:
@@ -86,11 +76,7 @@
         assert tile.position.y == 0
 
         # Invalid name
-<<<<<<< HEAD
-        with pytest.raises(InvalidTileError):
-=======
         with pytest.warns(UnknownTileWarning):
->>>>>>> 41d4a386
             tile.name = "weeeeee"
             issues = tile.inspect()
             for error in issues:
@@ -115,13 +101,10 @@
         tile.position = (-123, 123)
         assert tile.position.x == -123
         assert tile.position.y == 123
-<<<<<<< HEAD
-=======
 
         with pytest.raises(DataFormatError):
             tile._root.position = "incorrect"
             tile.validate().reissue_all()
->>>>>>> 41d4a386
 
     def test_to_dict(self):
         tile = Tile("landfill", position=(123, 123))
