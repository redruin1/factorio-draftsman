--- conflicted
+++ resolved
@@ -32,17 +32,7 @@
     OverlappingObjectsWarning,
 )
 
-<<<<<<< HEAD
-import sys
 import pytest
-
-if sys.version_info >= (3, 3):  # pragma: no coverage
-    import unittest
-else:  # pragma: no coverage
-    import unittest2 as unittest
-=======
-import pytest
->>>>>>> 41d4a386
 
 
 class TestGroup:
@@ -89,57 +79,6 @@
         assert (
             group.entities[2].connections["1"]["red"][0]["entity_id"]()
             is group.entities[3]
-<<<<<<< HEAD
-        )
-        assert (
-            group.entities[3].connections["1"]["red"][0]["entity_id"]()
-            is group.entities[2]
-        )
-        assert group.entities[2].neighbours[0]() is group.entities[3]
-        assert group.entities[3].neighbours[0]() is group.entities[2]
-
-        # Initialize from blueprint string with entities and schedules
-        test_string_with_schedules = "0eNqVk91uwjAMhd/F1xmiLf2928WeYkIotB5Ya5MqSdkQ6rvPIWxFiImi3NSNz+c4OT7Bth2wN6QcVCegWisL1fsJLO2UbP0/d+wRKiCHHQhQsvORkdTCKIBUg99QRaN4KGl1rTvt6IBXwnhcC0DlyBGGwufguFFDt0XD5Ht6Ab22LNHKV2PMS5SUizSLUwFHqMqcC2hDjJIhabnIU3/EG3j8B7eOO9rt3cu5sTv8VTKhGzJYh934DjV5ghrNpq7mU5NyNjV9gprPpmZPUNN/qOwLW++xGdqLMab393F0tR8M+/vW8PqmHBr2tPVO+ZLkNmzr5lw3oBjUS4Obi0+14bzLt6POqxzVn5wbFcul7+9GIFUzKUhJPvSB+590yWPZx9DyBK39EmFSqqtZFHBAY8NVFNEqL+M8y9IiK4px/AGk8DmW"
-        group = Group(name="test", position=(2, 2), string=test_string_with_schedules)
-        assert group.name == "test"
-        assert group.type == "group"
-        assert group.id == None
-        assert group.position == Vector(2.0, 2.0)
-        assert len(group.entities) == 6
-        assert group.entities == EntityList(
-            initlist=[
-                Locomotive("locomotive", position=(-137.5625, 99.0), orientation=0.75),
-                StraightRail(
-                    "straight-rail", position=(-141, 99), direction=Direction.EAST
-                ),
-                StraightRail(
-                    "straight-rail", position=(-139, 99), direction=Direction.EAST
-                ),
-                StraightRail(
-                    "straight-rail", position=(-137, 99), direction=Direction.EAST
-                ),
-                StraightRail(
-                    "straight-rail", position=(-135, 99), direction=Direction.EAST
-                ),
-                StraightRail(
-                    "straight-rail", position=(-133, 99), direction=Direction.EAST
-                ),
-            ]
-        )
-        assert len(group.schedules) == 1
-        assert group.schedules[0].locomotives[0]() is group.entities[0]
-        assert group.schedules[0].stops == [
-            {
-                "station": "AEnterprise",
-                "wait_conditions": WaitConditions(
-                    [
-                        WaitCondition(type="time", compare_type="or", ticks=1800),
-                        WaitCondition(type="inactivity", compare_type="and"),
-                        WaitCondition(type="full", compare_type="and"),
-                    ]
-                ),
-            }
-=======
         )
         assert (
             group.entities[3].connections["1"]["red"][0]["entity_id"]()
@@ -193,7 +132,6 @@
                     ),
                 }
             )
->>>>>>> 41d4a386
         ]
 
         # Initialize from blueprint string with no entities
@@ -442,25 +380,11 @@
         # ScheduleList
         schedule = Schedule()
         schedule.add_locomotive(group.entities["test_train"])
-<<<<<<< HEAD
-        schedule.append_stop(
-            "station_name", WaitCondition(WaitConditionType.INACTIVITY, ticks=600)
-        )
-=======
         schedule.append_stop("station_name", WaitCondition("inactivity", ticks=600))
->>>>>>> 41d4a386
         group.schedules = ScheduleList([schedule])
         assert isinstance(group.schedules, ScheduleList)
         assert group.schedules[0].locomotives[0]() is group.entities[0]
         assert group.schedules[0].stops == [
-<<<<<<< HEAD
-            {
-                "station": "station_name",
-                "wait_conditions": WaitConditions(
-                    [WaitCondition(WaitConditionType.INACTIVITY, ticks=600)]
-                ),
-            }
-=======
             Schedule.Format.Stop(
                 **{
                     "station": "station_name",
@@ -469,7 +393,6 @@
                     ),
                 }
             )
->>>>>>> 41d4a386
         ]
 
         # None
@@ -481,11 +404,7 @@
         with pytest.raises(TypeError):
             group.schedules = dict()
 
-<<<<<<< HEAD
-        with pytest.raises(TypeError):
-=======
         with pytest.raises(DataFormatError):
->>>>>>> 41d4a386
             group.schedules = ["incorrect", "format"]
 
     def test_power_connections(self):
@@ -507,43 +426,27 @@
         # Dual power connectable case
         group.add_power_connection("1", "p")
         assert group.entities["1"].neighbours == [Association(group.entities["2"])]
-<<<<<<< HEAD
-        assert group.entities["p"].connections == {
-=======
         assert group.entities["p"].to_dict()["connections"] == {
->>>>>>> 41d4a386
             "Cu0": [{"entity_id": Association(group.entities["1"]), "wire_id": 0}]
         }
         # Inverse, but redundant case
         group.add_power_connection("p", "1")
         assert group.entities["1"].neighbours == [Association(group.entities["2"])]
-<<<<<<< HEAD
-        assert group.entities["p"].connections == {
-=======
         assert group.entities["p"].to_dict()["connections"] == {
->>>>>>> 41d4a386
             "Cu0": [{"entity_id": Association(group.entities["1"]), "wire_id": 0}]
         }
         # Redundant case
         group.add_power_connection("2", "p")
         group.add_power_connection("2", "p")
         assert group.entities["2"].neighbours == [Association(group.entities["1"])]
-<<<<<<< HEAD
-        assert group.entities["p"].connections == {
-=======
         assert group.entities["p"].to_dict()["connections"] == {
->>>>>>> 41d4a386
             "Cu0": [
                 {"entity_id": Association(group.entities["1"]), "wire_id": 0},
                 {"entity_id": Association(group.entities["2"]), "wire_id": 0},
             ]
         }
         group.add_power_connection("p", "2", side=2)
-<<<<<<< HEAD
-        assert group.entities["p"].connections == {
-=======
         assert group.entities["p"].to_dict()["connections"] == {
->>>>>>> 41d4a386
             "Cu0": [
                 {"entity_id": Association(group.entities["1"]), "wire_id": 0},
                 {"entity_id": Association(group.entities["2"]), "wire_id": 0},
@@ -573,11 +476,7 @@
             Association(group.entities["2"]),
             Association(group.entities["other"]),
         ]
-<<<<<<< HEAD
-        assert group.entities["p"].connections == {
-=======
         assert group.entities["p"].to_dict()["connections"] == {
->>>>>>> 41d4a386
             "Cu0": [
                 {"entity_id": Association(group.entities["1"]), "wire_id": 0},
                 {"entity_id": Association(group.entities["2"]), "wire_id": 0},
@@ -596,11 +495,7 @@
         group.remove_power_connection("1", "p")
         group.remove_power_connection("1", "p")
         assert group.entities["1"].neighbours == [Association(group.entities["other"])]
-<<<<<<< HEAD
-        assert group.entities["p"].connections == {
-=======
         assert group.entities["p"].to_dict()["connections"] == {
->>>>>>> 41d4a386
             "Cu0": [{"entity_id": Association(group.entities["2"]), "wire_id": 0}],
             "Cu1": [{"entity_id": Association(group.entities["2"]), "wire_id": 0}],
         }
@@ -610,20 +505,12 @@
         group.remove_power_connection("p", "2", side=1)
         group.remove_power_connection("p", "1")
         group.remove_power_connection("p", "1")
-<<<<<<< HEAD
-        assert group.entities["p"].connections == {
-=======
         assert group.entities["p"].to_dict()["connections"] == {
->>>>>>> 41d4a386
             "Cu1": [{"entity_id": Association(group.entities["2"]), "wire_id": 0}]
         }
         group.remove_power_connection("2", "p", 2)
         group.remove_power_connection("2", "p", 2)
-<<<<<<< HEAD
-        assert power_switch.connections == {}
-=======
         assert power_switch.connections == Connections()
->>>>>>> 41d4a386
 
         # TODO: test setting connection by reference
 
@@ -668,20 +555,13 @@
 
         # set_connections to None
         group.entities["c1"].connections = {}
-<<<<<<< HEAD
-        assert group.entities["c1"].connections == {}
-=======
         assert group.entities["c1"].connections == Connections()
->>>>>>> 41d4a386
 
         # Test when the same side and color dict already exists
         container3 = Container("wooden-chest", id="test")
         group.entities.append(container3)
         group.add_circuit_connection("red", "c2", "test")
-<<<<<<< HEAD
-=======
         print(group.entities["c2"])
->>>>>>> 41d4a386
         assert group.entities["c2"].to_dict() == {
             "name": "steel-chest",
             "position": {"x": 1.5, "y": 0.5},
@@ -704,11 +584,7 @@
 
         group2.add_circuit_connection("green", "a", "a", 1, 2)
         group2.add_circuit_connection("red", "d", "a", 1, 2)
-<<<<<<< HEAD
-        assert group2.entities["a"].connections == {
-=======
         assert group2.entities["a"].to_dict()["connections"] == {
->>>>>>> 41d4a386
             "1": {
                 "green": [
                     {
@@ -732,11 +608,7 @@
                 ],
             },
         }
-<<<<<<< HEAD
-        assert group2.entities["d"].connections == {
-=======
         assert group2.entities["d"].to_dict()["connections"] == {
->>>>>>> 41d4a386
             "1": {
                 "red": [
                     {
@@ -855,19 +727,11 @@
         group2.remove_circuit_connection("red", "a", "d", 2, 1)
         group2.remove_circuit_connection("red", "a", "d", 2, 2)
 
-<<<<<<< HEAD
-        assert group2.entities["a"].connections == {}
-        assert group2.entities["d"].connections == {
-            "2": {"red": [{"entity_id": Association(group2.entities["c"])}]}
-        }
-        assert group2.entities["c"].connections == {
-=======
         assert "connections" not in group2.entities["a"].to_dict()
         assert group2.entities["d"].to_dict()["connections"] == {
             "2": {"red": [{"entity_id": Association(group2.entities["c"])}]}
         }
         assert group2.entities["c"].to_dict()["connections"] == {
->>>>>>> 41d4a386
             "1": {
                 "red": [
                     {
@@ -1178,11 +1042,7 @@
         group.entities.append("straight-rail")
         assert group.double_grid_aligned == True
 
-<<<<<<< HEAD
-        with pytest.warns(RailAlignmentWarning):
-=======
         with pytest.warns(GridAlignmentWarning):
->>>>>>> 41d4a386
             group.translate(1, 1)
 
     def test_rotate(self):
