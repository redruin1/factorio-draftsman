# test_upgrade_planner.py

from draftsman import __factorio_version_info__
from draftsman.classes.upgrade_planner import UpgradePlanner
from draftsman.classes.exportable import ValidationResult
<<<<<<< HEAD
=======
from draftsman.constants import ValidationMode
>>>>>>> 41d4a386
from draftsman.data import entities
from draftsman.error import (
    IncorrectBlueprintTypeError,
    MalformedBlueprintStringError,
    DataFormatError,
    InvalidMapperError,
<<<<<<< HEAD
)
from draftsman import utils
from draftsman.warning import (
    DraftsmanWarning,
    IndexWarning,
    RedundantOperationWarning,
    UnrecognizedElementWarning,
)
=======
)
from draftsman.signatures import Icon, Mapper
from draftsman.utils import encode_version
from draftsman.warning import (
    DraftsmanWarning,
    IndexWarning,
    NoEffectWarning,
    UnknownElementWarning,
    UpgradeProhibitedWarning,
)
>>>>>>> 41d4a386

from pydantic import ValidationError
import pytest


class TestUpgradePlanner:
    # test_constructor_cases = deal.cases(UpgradePlanner)

    def test_constructor(self):
        # Empty
        upgrade_planner = UpgradePlanner()
        assert upgrade_planner.to_dict()["upgrade_planner"] == {
            "item": "upgrade-planner",
<<<<<<< HEAD
            "version": utils.encode_version(*__factorio_version_info__),
=======
            "version": encode_version(*__factorio_version_info__),
>>>>>>> 41d4a386
        }

        # String
        upgrade_planner = UpgradePlanner(
            "0eNqrViotSC9KTEmNL8hJzMtLLVKyqlYqTi0pycxLL1ayyivNydFRyixJzVWygqnUhanUUSpLLSrOzM9TsjKyMDQxtzQyNzUDIhOL2loAhpkdww=="
        )
        assert upgrade_planner.to_dict()["upgrade_planner"] == {
            "item": "upgrade-planner",
<<<<<<< HEAD
            "version": utils.encode_version(1, 1, 61),
=======
            "version": encode_version(1, 1, 61),
>>>>>>> 41d4a386
        }

        # Dict
        test_planner = {
            "upgrade_planner": {
                "settings": {
                    "mappers": [
                        {
                            "from": "transport-belt",
                            "to": "fast-transport-belt",
                            "index": 0,
                        }
                    ]
                }
            }
        }
        upgrade_planner = UpgradePlanner(test_planner)
        assert upgrade_planner.to_dict()["upgrade_planner"] == {
            "item": "upgrade-planner",
            "settings": {
                "mappers": [
                    {
<<<<<<< HEAD
                        "from": "transport-belt",
                        "to": "fast-transport-belt",
=======
                        "from": {"name": "transport-belt", "type": "entity"},
                        "to": {"name": "fast-transport-belt", "type": "entity"},
>>>>>>> 41d4a386
                        "index": 0,
                    }
                ]
            },
<<<<<<< HEAD
            "version": utils.encode_version(*__factorio_version_info__),
=======
            "version": encode_version(*__factorio_version_info__),
>>>>>>> 41d4a386
        }

        # Warnings
        with pytest.warns(DraftsmanWarning):
            UpgradePlanner({"upgrade_planner": {"unused": "keyword"}})

        # Correct format, but incorrect type
        with pytest.raises(IncorrectBlueprintTypeError):
            UpgradePlanner(
                "0eNqrVkrKKU0tKMrMK1GyqlbKLEnNVbJCEtNRKkstKs7Mz1OyMrIwNDG3NDI3sTQ1MTc1rq0FAHmyE1c="
            )

        # Incorrect format
        with pytest.raises(MalformedBlueprintStringError):
            UpgradePlanner("0lmaothisiswrong")

    def test_description(self):
        upgrade_planner = UpgradePlanner()

        # Normal case
        upgrade_planner.description = "some description"
        assert upgrade_planner.description == "some description"
<<<<<<< HEAD
        assert upgrade_planner["settings"]["description"] is upgrade_planner.description
        assert upgrade_planner.to_dict()["upgrade_planner"] == {
            "item": "upgrade-planner",
            "version": utils.encode_version(*__factorio_version_info__),
=======
        assert (
            upgrade_planner["upgrade_planner"]["settings"]["description"]
            is upgrade_planner.description
        )
        assert upgrade_planner.to_dict()["upgrade_planner"] == {
            "item": "upgrade-planner",
            "version": encode_version(*__factorio_version_info__),
>>>>>>> 41d4a386
            "settings": {"description": "some description"},
        }

        # None case
        upgrade_planner.description = None
        assert upgrade_planner.description == None
<<<<<<< HEAD
        assert "description" not in upgrade_planner["settings"]
        assert upgrade_planner.to_dict()["upgrade_planner"] == {
            "item": "upgrade-planner",
            "version": utils.encode_version(*__factorio_version_info__),
        }

=======
        # assert "description" not in upgrade_planner["upgrade_planner"]["settings"]
        assert upgrade_planner.to_dict()["upgrade_planner"] == {
            "item": "upgrade-planner",
            "version": encode_version(*__factorio_version_info__),
        }

        upgrade_planner.validate_assignment = "none"
        assert upgrade_planner.validate_assignment == ValidationMode.NONE

        upgrade_planner.description = 100
        assert upgrade_planner.description == 100

>>>>>>> 41d4a386
    def test_icons(self):
        upgrade_planner = UpgradePlanner()

        # Explicit format
        upgrade_planner.icons = [
            {"index": 1, "signal": {"name": "signal-A", "type": "virtual"}}
        ]
        assert upgrade_planner.icons == [
<<<<<<< HEAD
            {"index": 1, "signal": {"name": "signal-A", "type": "virtual"}}
        ]
        assert upgrade_planner["settings"]["icons"] is upgrade_planner.icons
        assert upgrade_planner.to_dict()["upgrade_planner"] == {
            "item": "upgrade-planner",
            "version": utils.encode_version(*__factorio_version_info__),
=======
            Icon(**{"index": 1, "signal": {"name": "signal-A", "type": "virtual"}})
        ]
        assert (
            upgrade_planner["upgrade_planner"]["settings"]["icons"]
            is upgrade_planner.icons
        )
        assert upgrade_planner.to_dict()["upgrade_planner"] == {
            "item": "upgrade-planner",
            "version": encode_version(*__factorio_version_info__),
>>>>>>> 41d4a386
            "settings": {
                "icons": [
                    {"index": 1, "signal": {"name": "signal-A", "type": "virtual"}}
                ]
            },
        }

        # None case
        upgrade_planner.icons = None
        assert upgrade_planner.icons == None
<<<<<<< HEAD
        assert "icons" not in upgrade_planner["settings"]
        assert upgrade_planner.to_dict()["upgrade_planner"] == {
            "item": "upgrade-planner",
            "version": utils.encode_version(*__factorio_version_info__),
        }

=======
        # assert "icons" not in upgrade_planner["upgrade_planner"]["settings"]
        assert upgrade_planner.to_dict()["upgrade_planner"] == {
            "item": "upgrade-planner",
            "version": encode_version(*__factorio_version_info__),
        }

        upgrade_planner.validate_assignment = "none"
        assert upgrade_planner.validate_assignment == ValidationMode.NONE

        upgrade_planner.icons = "incorrect"
        assert upgrade_planner.icons == "incorrect"

>>>>>>> 41d4a386
    def test_set_icons(self):
        upgrade_planner = UpgradePlanner()

        # Single known
<<<<<<< HEAD
        upgrade_planner.set_icons("signal-A")
        assert upgrade_planner.icons == [
            {"index": 1, "signal": {"name": "signal-A", "type": "virtual"}}
        ]
        assert upgrade_planner["settings"]["icons"] is upgrade_planner.icons
        assert upgrade_planner.to_dict()["upgrade_planner"] == {
            "item": "upgrade-planner",
            "version": utils.encode_version(*__factorio_version_info__),
=======
        # upgrade_planner.set_icons("signal-A")
        upgrade_planner.icons = ["signal-A"]
        assert upgrade_planner.icons == [
            Icon(**{"index": 1, "signal": {"name": "signal-A", "type": "virtual"}})
        ]
        assert (
            upgrade_planner["upgrade_planner"]["settings"]["icons"]
            is upgrade_planner.icons
        )
        assert upgrade_planner.to_dict()["upgrade_planner"] == {
            "item": "upgrade-planner",
            "version": encode_version(*__factorio_version_info__),
>>>>>>> 41d4a386
            "settings": {
                "icons": [
                    {"index": 1, "signal": {"name": "signal-A", "type": "virtual"}}
                ]
            },
        }

        # Multiple known
<<<<<<< HEAD
        upgrade_planner.set_icons("signal-A", "signal-B", "signal-C")
        assert upgrade_planner.icons == [
            {"index": 1, "signal": {"name": "signal-A", "type": "virtual"}},
            {"index": 2, "signal": {"name": "signal-B", "type": "virtual"}},
            {"index": 3, "signal": {"name": "signal-C", "type": "virtual"}},
        ]
        assert upgrade_planner["settings"]["icons"] is upgrade_planner.icons
        assert upgrade_planner.to_dict()["upgrade_planner"] == {
            "item": "upgrade-planner",
            "version": utils.encode_version(*__factorio_version_info__),
=======
        upgrade_planner.icons = ["signal-A", "signal-B", "signal-C"]
        assert upgrade_planner.icons == [
            Icon(**{"index": 1, "signal": {"name": "signal-A", "type": "virtual"}}),
            Icon(**{"index": 2, "signal": {"name": "signal-B", "type": "virtual"}}),
            Icon(**{"index": 3, "signal": {"name": "signal-C", "type": "virtual"}}),
        ]
        assert upgrade_planner.to_dict()["upgrade_planner"] == {
            "item": "upgrade-planner",
            "version": encode_version(*__factorio_version_info__),
>>>>>>> 41d4a386
            "settings": {
                "icons": [
                    {"index": 1, "signal": {"name": "signal-A", "type": "virtual"}},
                    {"index": 2, "signal": {"name": "signal-B", "type": "virtual"}},
                    {"index": 3, "signal": {"name": "signal-C", "type": "virtual"}},
                ]
            },
        }

        # TODO: errors

    def test_mapper_count(self):
        upgrade_planner = UpgradePlanner()
        assert upgrade_planner.mapper_count == 24

    def test_mappers(self):
        upgrade_planner = UpgradePlanner()

        # Test full format
        upgrade_planner.mappers = [
            {
                "from": {"name": "transport-belt", "type": "entity"},
                "to": {"name": "fast-transport-belt", "type": "entity"},
                "index": 0,
            },
            {
                "from": {"name": "transport-belt", "type": "entity"},
                "to": {"name": "express-transport-belt", "type": "entity"},
                "index": 23,
            },
        ]
        assert upgrade_planner.mappers == [
<<<<<<< HEAD
            {
                "from": {"name": "transport-belt", "type": "entity"},
                "to": {"name": "fast-transport-belt", "type": "entity"},
                "index": 0,
            },
            {
                "from": {"name": "transport-belt", "type": "entity"},
                "to": {"name": "express-transport-belt", "type": "entity"},
                "index": 23,
            },
=======
            Mapper(
                **{
                    "from": {"name": "transport-belt", "type": "entity"},
                    "to": {"name": "fast-transport-belt", "type": "entity"},
                    "index": 0,
                }
            ),
            Mapper(
                **{
                    "from": {"name": "transport-belt", "type": "entity"},
                    "to": {"name": "express-transport-belt", "type": "entity"},
                    "index": 23,
                }
            ),
>>>>>>> 41d4a386
        ]

        # Test None
        upgrade_planner.mappers = None
        assert upgrade_planner.mappers == None
<<<<<<< HEAD
        assert "mappers" not in upgrade_planner._root["settings"]
=======

        upgrade_planner.validate_assignment = "none"
        assert upgrade_planner.validate_assignment == ValidationMode.NONE

        upgrade_planner.mappers = "incorrect"
        assert upgrade_planner.mappers == "incorrect"
>>>>>>> 41d4a386

    def test_set_mapping(self):
        upgrade_planner = UpgradePlanner()
        upgrade_planner.set_mapping("transport-belt", "fast-transport-belt", 0)
        upgrade_planner.set_mapping("transport-belt", "express-transport-belt", 1)
        assert len(upgrade_planner.mappers) == 2
        assert upgrade_planner.mappers == [
            {
                "from": {"name": "transport-belt", "type": "entity"},
                "to": {"name": "fast-transport-belt", "type": "entity"},
                "index": 0,
            },
            {
                "from": {"name": "transport-belt", "type": "entity"},
                "to": {"name": "express-transport-belt", "type": "entity"},
                "index": 1,
            },
        ]

        # Test replace
        upgrade_planner.set_mapping("transport-belt", "fast-transport-belt", 0)
        assert upgrade_planner.mappers == [
            {
                "from": {"name": "transport-belt", "type": "entity"},
                "to": {"name": "fast-transport-belt", "type": "entity"},
                "index": 0,
            },
            {
                "from": {"name": "transport-belt", "type": "entity"},
                "to": {"name": "express-transport-belt", "type": "entity"},
                "index": 1,
            },
        ]

        # None as argument values at specified index
        upgrade_planner.set_mapping(None, None, 1)
        assert upgrade_planner.mappers == [
            {
                "from": {"name": "transport-belt", "type": "entity"},
                "to": {"name": "fast-transport-belt", "type": "entity"},
                "index": 0,
            },
            {
                "index": 1,
            },
        ]

        # Errors
        with pytest.raises(InvalidMapperError):
            upgrade_planner.set_mapping(TypeError, TypeError, TypeError)

        # =====================================================================
        # remove_mapping()
        # =====================================================================

        # Normal
        upgrade_planner.remove_mapping("transport-belt", "fast-transport-belt", 0)
        assert upgrade_planner.mappers == [
            {
                "index": 1,
            },
        ]

        # Remove missing at index
        with pytest.raises(ValueError):
            upgrade_planner.remove_mapping("transport-belt", "fast-transport-belt", 0)
        assert upgrade_planner.mappers == [
            {
                "index": 1,
            },
        ]

        # Remove missing at any index
        with pytest.raises(ValueError):
            upgrade_planner.remove_mapping("transport-belt", "fast-transport-belt")
        assert upgrade_planner.mappers == [
            {
                "index": 1,
            },
        ]

        # Remove first occurence of multiple
        upgrade_planner.set_mapping("inserter", "fast-inserter", 2)
        upgrade_planner.set_mapping("inserter", "fast-inserter", 3)
        upgrade_planner.remove_mapping("inserter", "fast-inserter")
        assert upgrade_planner.mappers == [
            {
                "index": 1,
            },
            {
                "from": {"name": "inserter", "type": "entity"},
                "to": {"name": "fast-inserter", "type": "entity"},
                "index": 3,
            },
        ]

        # Warnings
        # with pytest.warns(ValueWarning):
        #     upgrade_planner.remove_mapping("inserter", "fast-inserter", -1)
        # with pytest.warns(ValueWarning):
        #     upgrade_planner.remove_mapping("inserter", "fast-inserter", 24)

        # Errors
        with pytest.raises(InvalidMapperError):
            upgrade_planner.remove_mapping("inserter", "incorrect")

        with pytest.raises(ValueError):
            upgrade_planner.remove_mapping("inserter", "fast-inserter", "incorrect")

    def test_pop_mapping(self):
<<<<<<< HEAD
        upgrade_planner = UpgradePlanner()

        upgrade_planner.mappers = [
            {
                "to": {"name": "transport-belt", "type": "entity"},
                "from": {"name": "express-transport-belt", "type": "entity"},
                "index": 1,
            },
            {
                "to": {"name": "assembling-machine-1", "type": "entity"},
                "from": {"name": "assembling-machine2", "type": "entity"},
                "index": 1,
            },
            {
                "to": {"name": "transport-belt", "type": "entity"},
                "from": {"name": "fast-transport-belt", "type": "entity"},
                "index": 0,
            },
=======
        upgrade_planner = UpgradePlanner(validate_assignment="minimum")

        upgrade_planner.mappers = [
            Mapper(
                **{
                    "to": {"name": "transport-belt", "type": "entity"},
                    "from": {"name": "express-transport-belt", "type": "entity"},
                    "index": 1,
                }
            ),
            Mapper(
                **{
                    "to": {"name": "assembling-machine-1", "type": "entity"},
                    "from": {"name": "assembling-machine-2", "type": "entity"},
                    "index": 1,
                }
            ),
            Mapper(
                **{
                    "to": {"name": "transport-belt", "type": "entity"},
                    "from": {"name": "fast-transport-belt", "type": "entity"},
                    "index": 0,
                }
            ),
>>>>>>> 41d4a386
        ]

        # Remove mapping with index 0
        upgrade_planner.pop_mapping(0)
        assert upgrade_planner.mappers == [
<<<<<<< HEAD
            {
                "to": {"name": "transport-belt", "type": "entity"},
                "from": {"name": "express-transport-belt", "type": "entity"},
                "index": 1,
            },
            {
                "to": {"name": "assembling-machine-1", "type": "entity"},
                "from": {"name": "assembling-machine2", "type": "entity"},
                "index": 1,
            },
=======
            Mapper(
                **{
                    "to": {"name": "transport-belt", "type": "entity"},
                    "from": {"name": "express-transport-belt", "type": "entity"},
                    "index": 1,
                }
            ),
            Mapper(
                **{
                    "to": {"name": "assembling-machine-1", "type": "entity"},
                    "from": {"name": "assembling-machine-2", "type": "entity"},
                    "index": 1,
                }
            ),
>>>>>>> 41d4a386
        ]

        # Remove first mapping with specified index
        upgrade_planner.pop_mapping(1)
        assert upgrade_planner.mappers == [
<<<<<<< HEAD
            {
                "to": {"name": "assembling-machine-1", "type": "entity"},
                "from": {"name": "assembling-machine2", "type": "entity"},
                "index": 1,
            },
=======
            Mapper(
                **{
                    "to": {"name": "assembling-machine-1", "type": "entity"},
                    "from": {"name": "assembling-machine-2", "type": "entity"},
                    "index": 1,
                }
            ),
>>>>>>> 41d4a386
        ]

        # Remove mapping with index not in mappers
        with pytest.raises(ValueError):
            upgrade_planner.pop_mapping(10)
        assert upgrade_planner.mappers == [
<<<<<<< HEAD
            {
                "to": {"name": "assembling-machine-1", "type": "entity"},
                "from": {"name": "assembling-machine2", "type": "entity"},
                "index": 1,
            },
=======
            Mapper(
                **{
                    "to": {"name": "assembling-machine-1", "type": "entity"},
                    "from": {"name": "assembling-machine-2", "type": "entity"},
                    "index": 1,
                }
            ),
>>>>>>> 41d4a386
        ]

    def test_validate(self):
        upgrade_planner = UpgradePlanner()

        # Empty should validate
        upgrade_planner.validate()

        # Ensure early-exit is_valid caching works
        upgrade_planner.validate()

        # Errors
        # TODO: more
<<<<<<< HEAD
        with pytest.raises(ValidationError):
            upgrade_planner.mappers = [
                {"from": "transport-belt", "to": "transport-belt", "index": 1}
=======
        with pytest.raises(DataFormatError):
            upgrade_planner.mappers = [
                {"from": "incorrect", "to": "incorrect", "index": 1}
>>>>>>> 41d4a386
            ]
            upgrade_planner.validate()

<<<<<<< HEAD
        with pytest.raises(ValidationError):
=======
        with pytest.raises(DataFormatError):
>>>>>>> 41d4a386
            upgrade_planner.mappers = ("incorrect", "incorrect")
            upgrade_planner.validate()

<<<<<<< HEAD
        with pytest.raises(ValidationError):
=======
        with pytest.raises(DataFormatError):
>>>>>>> 41d4a386
            upgrade_planner.mappers = [TypeError, TypeError]
            upgrade_planner.validate()

<<<<<<< HEAD
    def test_inspect(self):
        # Test validation failure
        upgrade_planner = UpgradePlanner()
        upgrade_planner.set_mapping("transport-belt", "transport-belt", -1)
        validation_result = upgrade_planner.inspect()
        assert len(validation_result.error_list) > 0
        with pytest.raises(DataFormatError):
            validation_result.reissue_all()

=======
        upgrade_planner.mappers = [
            ("assembling-machine-3", None),
            (None, "assembling-machine-3"),
        ]
        assert upgrade_planner.mappers == [
            Mapper(
                **{
                    "index": 0,
                    "from": {"name": "assembling-machine-3", "type": "entity"},
                    "to": None,
                }
            ),
            Mapper(
                **{
                    "index": 1,
                    "from": None,
                    "to": {"name": "assembling-machine-3", "type": "entity"},
                }
            ),
        ]

        # Test items
        upgrade_planner.mappers = [("speed-module", "speed-module-3")]
        assert upgrade_planner.mappers == [
            Mapper(
                **{
                    "index": 0,
                    "from": {"name": "speed-module", "type": "item"},
                    "to": {"name": "speed-module-3", "type": "item"},
                }
            )
        ]

        # Test validation failure
        upgrade_planner = UpgradePlanner()
        upgrade_planner.set_mapping("transport-belt", "transport-belt", -1)
        validation_result = upgrade_planner.validate()
        assert len(validation_result.error_list) > 0
        with pytest.raises(DataFormatError):
            validation_result.reissue_all()

>>>>>>> 41d4a386
        # Redundant mapping
        upgrade_planner = UpgradePlanner()
        upgrade_planner.set_mapping("transport-belt", "transport-belt", 1)
        goal = ValidationResult(
            error_list=[],
            warning_list=[
<<<<<<< HEAD
                RedundantOperationWarning(
=======
                NoEffectWarning(
>>>>>>> 41d4a386
                    "Mapping entity/item 'transport-belt' to itself has no effect"
                )
            ],
        )
<<<<<<< HEAD
        validation_result = upgrade_planner.inspect()
        assert validation_result == goal
        with pytest.warns(RedundantOperationWarning):
=======
        validation_result = upgrade_planner.validate()
        assert validation_result == goal
        with pytest.warns(NoEffectWarning):
>>>>>>> 41d4a386
            validation_result.reissue_all()

        # Normal upgrade_case
        upgrade_planner = UpgradePlanner()
        upgrade_planner.set_mapping("transport-belt", "fast-transport-belt", 0)
        goal = ValidationResult(error_list=[], warning_list=[])
<<<<<<< HEAD
        validation_result = upgrade_planner.inspect()
=======
        validation_result = upgrade_planner.validate()
>>>>>>> 41d4a386
        assert validation_result == goal

        # Unrecognized mapping names
        upgrade_planner = UpgradePlanner()
        upgrade_planner.set_mapping(
            {"name": "unrecognized-A", "type": "entity"},
            {"name": "unrecognized-B", "type": "entity"},
            0,
        )
        goal = ValidationResult(
            error_list=[],
            warning_list=[
<<<<<<< HEAD
                UnrecognizedElementWarning("Unrecognized entity/item 'unrecognized-A'"),
                UnrecognizedElementWarning("Unrecognized entity/item 'unrecognized-B'"),
            ],
        )
        validation_result = upgrade_planner.inspect()
        assert validation_result == goal
        with pytest.warns(UnrecognizedElementWarning):
            validation_result.reissue_all()

        # dummy entity for testing purposes
=======
                UnknownElementWarning("Unrecognized entity/item 'unrecognized-A'"),
                UnknownElementWarning("Unrecognized entity/item 'unrecognized-B'"),
            ],
        )
        validation_result = upgrade_planner.validate()
        assert validation_result == goal
        with pytest.warns(UnknownElementWarning):
            validation_result.reissue_all()

        # Known mappers, but mismatch between their types
        upgrade_planner = UpgradePlanner()
        with pytest.warns(UpgradeProhibitedWarning):
            upgrade_planner.mappers = [("speed-module-3", "electric-furnace")]
>>>>>>> 41d4a386

        # "not-upgradable" flag in from
        upgrade_planner = UpgradePlanner()
        entities.raw["dummy-entity-1"] = {"name": "dummy-entity-1"}
        entities.raw["dummy-entity-1"]["flags"] = {"not-upgradable"}
        upgrade_planner.set_mapping("dummy-entity-1", "fast-transport-belt", 0)
        goal = ValidationResult(
            error_list=[],
<<<<<<< HEAD
            warning_list=[DraftsmanWarning("'dummy-entity-1' is not upgradable")],
        )
        validation_result = upgrade_planner.inspect()
        assert validation_result == goal
        with pytest.warns(DraftsmanWarning):
=======
            warning_list=[
                UpgradeProhibitedWarning("'dummy-entity-1' is not upgradable")
            ],
        )
        validation_result = upgrade_planner.validate()
        assert validation_result == goal
        with pytest.warns(UpgradeProhibitedWarning):
>>>>>>> 41d4a386
            validation_result.reissue_all()

        # from is not minable
        upgrade_planner = UpgradePlanner()
        entities.raw["dummy-entity-2"] = {"name": "dummy-entity-2"}
        upgrade_planner.set_mapping("dummy-entity-2", "fast-transport-belt", 0)
        goal = ValidationResult(
            error_list=[],
<<<<<<< HEAD
            warning_list=[DraftsmanWarning("'dummy-entity-2' is not minable")],
        )
        validation_result = upgrade_planner.inspect()
        assert validation_result == goal
        with pytest.warns(DraftsmanWarning):
=======
            warning_list=[UpgradeProhibitedWarning("'dummy-entity-2' is not minable")],
        )
        validation_result = upgrade_planner.validate()
        assert validation_result == goal
        with pytest.warns(UpgradeProhibitedWarning):
>>>>>>> 41d4a386
            validation_result.reissue_all()

        # All mining results must not be hidden
        upgrade_planner = UpgradePlanner()
        entities.raw["dummy-entity-3"] = {
            "name": "dummy-entity-3",
            "minable": {"results": [{"name": "rocket-part", "amount": 1}]},
        }
        upgrade_planner.set_mapping("dummy-entity-3", "fast-transport-belt", 0)
        goal = ValidationResult(
            error_list=[],
            warning_list=[
<<<<<<< HEAD
                DraftsmanWarning(
=======
                UpgradeProhibitedWarning(
>>>>>>> 41d4a386
                    "Returned item 'rocket-part' when upgrading 'dummy-entity-3' is hidden"
                )
            ],
        )
<<<<<<< HEAD
        validation_result = upgrade_planner.inspect()
        assert validation_result == goal
        with pytest.warns(DraftsmanWarning):
=======
        validation_result = upgrade_planner.validate()
        assert validation_result == goal
        with pytest.warns(UpgradeProhibitedWarning):
>>>>>>> 41d4a386
            validation_result.reissue_all()

        # Cannot upgrade rolling stock
        upgrade_planner = UpgradePlanner()
        upgrade_planner.set_mapping("cargo-wagon", "fluid-wagon", 0)
        goal = ValidationResult(
            error_list=[],
            warning_list=[
<<<<<<< HEAD
                DraftsmanWarning(
=======
                UpgradeProhibitedWarning(
>>>>>>> 41d4a386
                    "Cannot upgrade 'cargo-wagon' because it is RollingStock"
                )
            ],
        )
<<<<<<< HEAD
        validation_result = upgrade_planner.inspect()
        assert validation_result == goal
        with pytest.warns(DraftsmanWarning):
=======
        validation_result = upgrade_planner.validate()
        assert validation_result == goal
        with pytest.warns(UpgradeProhibitedWarning):
>>>>>>> 41d4a386
            validation_result.reissue_all()

        # Differing collision boxes
        upgrade_planner = UpgradePlanner()
        upgrade_planner.set_mapping("transport-belt", "electric-furnace", 0)
        goal = ValidationResult(
            error_list=[],
            warning_list=[
<<<<<<< HEAD
                DraftsmanWarning(
=======
                UpgradeProhibitedWarning(
>>>>>>> 41d4a386
                    "Cannot upgrade 'transport-belt' to 'electric-furnace'; collision boxes differ"
                )
            ],
        )
<<<<<<< HEAD
        validation_result = upgrade_planner.inspect()
        assert validation_result == goal
        with pytest.warns(DraftsmanWarning):
=======
        validation_result = upgrade_planner.validate()
        assert validation_result == goal
        with pytest.warns(UpgradeProhibitedWarning):
>>>>>>> 41d4a386
            validation_result.reissue_all()

        # Differing collision masks
        upgrade_planner = UpgradePlanner()
        upgrade_planner.set_mapping("gate", "stone-wall", 0)
        goal = ValidationResult(
            error_list=[],
            warning_list=[
<<<<<<< HEAD
                DraftsmanWarning(
=======
                UpgradeProhibitedWarning(
>>>>>>> 41d4a386
                    "Cannot upgrade 'gate' to 'stone-wall'; collision masks differ"
                )
            ],
        )
<<<<<<< HEAD
        validation_result = upgrade_planner.inspect()
        assert validation_result == goal
        with pytest.warns(DraftsmanWarning):
=======
        validation_result = upgrade_planner.validate()
        assert validation_result == goal
        with pytest.warns(UpgradeProhibitedWarning):
>>>>>>> 41d4a386
            validation_result.reissue_all()

        # Differing fast replacable group
        upgrade_planner = UpgradePlanner()
        upgrade_planner.set_mapping("radar", "pumpjack", 0)
        goal = ValidationResult(
            error_list=[],
            warning_list=[
<<<<<<< HEAD
                DraftsmanWarning(
=======
                UpgradeProhibitedWarning(
>>>>>>> 41d4a386
                    "Cannot upgrade 'radar' to 'pumpjack'; fast replacable groups differ"
                )
            ],
        )
<<<<<<< HEAD
        validation_result = upgrade_planner.inspect()
        assert validation_result == goal
        with pytest.warns(DraftsmanWarning):
=======
        validation_result = upgrade_planner.validate()
        assert validation_result == goal
        with pytest.warns(UpgradeProhibitedWarning):
>>>>>>> 41d4a386
            validation_result.reissue_all()

        # Index outside of meaningful range
        upgrade_planner = UpgradePlanner()
        upgrade_planner.set_mapping("fast-transport-belt", "express-transport-belt", 24)
        goal = ValidationResult(
            error_list=[],
            warning_list=[
                IndexWarning(
                    "'index' (24) for mapping 'fast-transport-belt' to 'express-transport-belt' must be in range [0, 24) or else it will have no effect"
                )
            ],
        )
<<<<<<< HEAD
        validation_result = upgrade_planner.inspect()
=======
        validation_result = upgrade_planner.validate()
>>>>>>> 41d4a386
        assert validation_result == goal
        with pytest.warns(IndexWarning):
            validation_result.reissue_all()

        # Multiple mappings sharing the same index
<<<<<<< HEAD
        upgrade_planner = UpgradePlanner()
=======
        upgrade_planner = UpgradePlanner(validate_assignment="minimum")
>>>>>>> 41d4a386
        upgrade_planner.mappers = [{"index": 0}, {"index": 0}]
        goal = ValidationResult(
            error_list=[],
            warning_list=[
                IndexWarning(
                    "Mapping at index 0 was overwritten 1 time(s); final mapping is 'None' to 'None'"
                ),
            ],
        )
<<<<<<< HEAD
        validation_result = upgrade_planner.inspect()
=======
        validation_result = upgrade_planner.validate()
>>>>>>> 41d4a386
        assert validation_result == goal
        with pytest.warns(IndexWarning):
            validation_result.reissue_all()<|MERGE_RESOLUTION|>--- conflicted
+++ resolved
@@ -3,26 +3,13 @@
 from draftsman import __factorio_version_info__
 from draftsman.classes.upgrade_planner import UpgradePlanner
 from draftsman.classes.exportable import ValidationResult
-<<<<<<< HEAD
-=======
 from draftsman.constants import ValidationMode
->>>>>>> 41d4a386
 from draftsman.data import entities
 from draftsman.error import (
     IncorrectBlueprintTypeError,
     MalformedBlueprintStringError,
     DataFormatError,
     InvalidMapperError,
-<<<<<<< HEAD
-)
-from draftsman import utils
-from draftsman.warning import (
-    DraftsmanWarning,
-    IndexWarning,
-    RedundantOperationWarning,
-    UnrecognizedElementWarning,
-)
-=======
 )
 from draftsman.signatures import Icon, Mapper
 from draftsman.utils import encode_version
@@ -33,7 +20,6 @@
     UnknownElementWarning,
     UpgradeProhibitedWarning,
 )
->>>>>>> 41d4a386
 
 from pydantic import ValidationError
 import pytest
@@ -47,11 +33,7 @@
         upgrade_planner = UpgradePlanner()
         assert upgrade_planner.to_dict()["upgrade_planner"] == {
             "item": "upgrade-planner",
-<<<<<<< HEAD
-            "version": utils.encode_version(*__factorio_version_info__),
-=======
-            "version": encode_version(*__factorio_version_info__),
->>>>>>> 41d4a386
+            "version": encode_version(*__factorio_version_info__),
         }
 
         # String
@@ -60,11 +42,7 @@
         )
         assert upgrade_planner.to_dict()["upgrade_planner"] == {
             "item": "upgrade-planner",
-<<<<<<< HEAD
-            "version": utils.encode_version(1, 1, 61),
-=======
             "version": encode_version(1, 1, 61),
->>>>>>> 41d4a386
         }
 
         # Dict
@@ -87,22 +65,13 @@
             "settings": {
                 "mappers": [
                     {
-<<<<<<< HEAD
-                        "from": "transport-belt",
-                        "to": "fast-transport-belt",
-=======
                         "from": {"name": "transport-belt", "type": "entity"},
                         "to": {"name": "fast-transport-belt", "type": "entity"},
->>>>>>> 41d4a386
                         "index": 0,
                     }
                 ]
             },
-<<<<<<< HEAD
-            "version": utils.encode_version(*__factorio_version_info__),
-=======
-            "version": encode_version(*__factorio_version_info__),
->>>>>>> 41d4a386
+            "version": encode_version(*__factorio_version_info__),
         }
 
         # Warnings
@@ -125,12 +94,6 @@
         # Normal case
         upgrade_planner.description = "some description"
         assert upgrade_planner.description == "some description"
-<<<<<<< HEAD
-        assert upgrade_planner["settings"]["description"] is upgrade_planner.description
-        assert upgrade_planner.to_dict()["upgrade_planner"] == {
-            "item": "upgrade-planner",
-            "version": utils.encode_version(*__factorio_version_info__),
-=======
         assert (
             upgrade_planner["upgrade_planner"]["settings"]["description"]
             is upgrade_planner.description
@@ -138,21 +101,12 @@
         assert upgrade_planner.to_dict()["upgrade_planner"] == {
             "item": "upgrade-planner",
             "version": encode_version(*__factorio_version_info__),
->>>>>>> 41d4a386
             "settings": {"description": "some description"},
         }
 
         # None case
         upgrade_planner.description = None
         assert upgrade_planner.description == None
-<<<<<<< HEAD
-        assert "description" not in upgrade_planner["settings"]
-        assert upgrade_planner.to_dict()["upgrade_planner"] == {
-            "item": "upgrade-planner",
-            "version": utils.encode_version(*__factorio_version_info__),
-        }
-
-=======
         # assert "description" not in upgrade_planner["upgrade_planner"]["settings"]
         assert upgrade_planner.to_dict()["upgrade_planner"] == {
             "item": "upgrade-planner",
@@ -165,7 +119,6 @@
         upgrade_planner.description = 100
         assert upgrade_planner.description == 100
 
->>>>>>> 41d4a386
     def test_icons(self):
         upgrade_planner = UpgradePlanner()
 
@@ -174,14 +127,6 @@
             {"index": 1, "signal": {"name": "signal-A", "type": "virtual"}}
         ]
         assert upgrade_planner.icons == [
-<<<<<<< HEAD
-            {"index": 1, "signal": {"name": "signal-A", "type": "virtual"}}
-        ]
-        assert upgrade_planner["settings"]["icons"] is upgrade_planner.icons
-        assert upgrade_planner.to_dict()["upgrade_planner"] == {
-            "item": "upgrade-planner",
-            "version": utils.encode_version(*__factorio_version_info__),
-=======
             Icon(**{"index": 1, "signal": {"name": "signal-A", "type": "virtual"}})
         ]
         assert (
@@ -191,7 +136,6 @@
         assert upgrade_planner.to_dict()["upgrade_planner"] == {
             "item": "upgrade-planner",
             "version": encode_version(*__factorio_version_info__),
->>>>>>> 41d4a386
             "settings": {
                 "icons": [
                     {"index": 1, "signal": {"name": "signal-A", "type": "virtual"}}
@@ -202,14 +146,6 @@
         # None case
         upgrade_planner.icons = None
         assert upgrade_planner.icons == None
-<<<<<<< HEAD
-        assert "icons" not in upgrade_planner["settings"]
-        assert upgrade_planner.to_dict()["upgrade_planner"] == {
-            "item": "upgrade-planner",
-            "version": utils.encode_version(*__factorio_version_info__),
-        }
-
-=======
         # assert "icons" not in upgrade_planner["upgrade_planner"]["settings"]
         assert upgrade_planner.to_dict()["upgrade_planner"] == {
             "item": "upgrade-planner",
@@ -222,21 +158,10 @@
         upgrade_planner.icons = "incorrect"
         assert upgrade_planner.icons == "incorrect"
 
->>>>>>> 41d4a386
     def test_set_icons(self):
         upgrade_planner = UpgradePlanner()
 
         # Single known
-<<<<<<< HEAD
-        upgrade_planner.set_icons("signal-A")
-        assert upgrade_planner.icons == [
-            {"index": 1, "signal": {"name": "signal-A", "type": "virtual"}}
-        ]
-        assert upgrade_planner["settings"]["icons"] is upgrade_planner.icons
-        assert upgrade_planner.to_dict()["upgrade_planner"] == {
-            "item": "upgrade-planner",
-            "version": utils.encode_version(*__factorio_version_info__),
-=======
         # upgrade_planner.set_icons("signal-A")
         upgrade_planner.icons = ["signal-A"]
         assert upgrade_planner.icons == [
@@ -249,7 +174,6 @@
         assert upgrade_planner.to_dict()["upgrade_planner"] == {
             "item": "upgrade-planner",
             "version": encode_version(*__factorio_version_info__),
->>>>>>> 41d4a386
             "settings": {
                 "icons": [
                     {"index": 1, "signal": {"name": "signal-A", "type": "virtual"}}
@@ -258,18 +182,6 @@
         }
 
         # Multiple known
-<<<<<<< HEAD
-        upgrade_planner.set_icons("signal-A", "signal-B", "signal-C")
-        assert upgrade_planner.icons == [
-            {"index": 1, "signal": {"name": "signal-A", "type": "virtual"}},
-            {"index": 2, "signal": {"name": "signal-B", "type": "virtual"}},
-            {"index": 3, "signal": {"name": "signal-C", "type": "virtual"}},
-        ]
-        assert upgrade_planner["settings"]["icons"] is upgrade_planner.icons
-        assert upgrade_planner.to_dict()["upgrade_planner"] == {
-            "item": "upgrade-planner",
-            "version": utils.encode_version(*__factorio_version_info__),
-=======
         upgrade_planner.icons = ["signal-A", "signal-B", "signal-C"]
         assert upgrade_planner.icons == [
             Icon(**{"index": 1, "signal": {"name": "signal-A", "type": "virtual"}}),
@@ -279,7 +191,6 @@
         assert upgrade_planner.to_dict()["upgrade_planner"] == {
             "item": "upgrade-planner",
             "version": encode_version(*__factorio_version_info__),
->>>>>>> 41d4a386
             "settings": {
                 "icons": [
                     {"index": 1, "signal": {"name": "signal-A", "type": "virtual"}},
@@ -312,18 +223,6 @@
             },
         ]
         assert upgrade_planner.mappers == [
-<<<<<<< HEAD
-            {
-                "from": {"name": "transport-belt", "type": "entity"},
-                "to": {"name": "fast-transport-belt", "type": "entity"},
-                "index": 0,
-            },
-            {
-                "from": {"name": "transport-belt", "type": "entity"},
-                "to": {"name": "express-transport-belt", "type": "entity"},
-                "index": 23,
-            },
-=======
             Mapper(
                 **{
                     "from": {"name": "transport-belt", "type": "entity"},
@@ -338,22 +237,17 @@
                     "index": 23,
                 }
             ),
->>>>>>> 41d4a386
         ]
 
         # Test None
         upgrade_planner.mappers = None
         assert upgrade_planner.mappers == None
-<<<<<<< HEAD
-        assert "mappers" not in upgrade_planner._root["settings"]
-=======
 
         upgrade_planner.validate_assignment = "none"
         assert upgrade_planner.validate_assignment == ValidationMode.NONE
 
         upgrade_planner.mappers = "incorrect"
         assert upgrade_planner.mappers == "incorrect"
->>>>>>> 41d4a386
 
     def test_set_mapping(self):
         upgrade_planner = UpgradePlanner()
@@ -464,26 +358,6 @@
             upgrade_planner.remove_mapping("inserter", "fast-inserter", "incorrect")
 
     def test_pop_mapping(self):
-<<<<<<< HEAD
-        upgrade_planner = UpgradePlanner()
-
-        upgrade_planner.mappers = [
-            {
-                "to": {"name": "transport-belt", "type": "entity"},
-                "from": {"name": "express-transport-belt", "type": "entity"},
-                "index": 1,
-            },
-            {
-                "to": {"name": "assembling-machine-1", "type": "entity"},
-                "from": {"name": "assembling-machine2", "type": "entity"},
-                "index": 1,
-            },
-            {
-                "to": {"name": "transport-belt", "type": "entity"},
-                "from": {"name": "fast-transport-belt", "type": "entity"},
-                "index": 0,
-            },
-=======
         upgrade_planner = UpgradePlanner(validate_assignment="minimum")
 
         upgrade_planner.mappers = [
@@ -508,24 +382,11 @@
                     "index": 0,
                 }
             ),
->>>>>>> 41d4a386
         ]
 
         # Remove mapping with index 0
         upgrade_planner.pop_mapping(0)
         assert upgrade_planner.mappers == [
-<<<<<<< HEAD
-            {
-                "to": {"name": "transport-belt", "type": "entity"},
-                "from": {"name": "express-transport-belt", "type": "entity"},
-                "index": 1,
-            },
-            {
-                "to": {"name": "assembling-machine-1", "type": "entity"},
-                "from": {"name": "assembling-machine2", "type": "entity"},
-                "index": 1,
-            },
-=======
             Mapper(
                 **{
                     "to": {"name": "transport-belt", "type": "entity"},
@@ -540,19 +401,11 @@
                     "index": 1,
                 }
             ),
->>>>>>> 41d4a386
         ]
 
         # Remove first mapping with specified index
         upgrade_planner.pop_mapping(1)
         assert upgrade_planner.mappers == [
-<<<<<<< HEAD
-            {
-                "to": {"name": "assembling-machine-1", "type": "entity"},
-                "from": {"name": "assembling-machine2", "type": "entity"},
-                "index": 1,
-            },
-=======
             Mapper(
                 **{
                     "to": {"name": "assembling-machine-1", "type": "entity"},
@@ -560,20 +413,12 @@
                     "index": 1,
                 }
             ),
->>>>>>> 41d4a386
         ]
 
         # Remove mapping with index not in mappers
         with pytest.raises(ValueError):
             upgrade_planner.pop_mapping(10)
         assert upgrade_planner.mappers == [
-<<<<<<< HEAD
-            {
-                "to": {"name": "assembling-machine-1", "type": "entity"},
-                "from": {"name": "assembling-machine2", "type": "entity"},
-                "index": 1,
-            },
-=======
             Mapper(
                 **{
                     "to": {"name": "assembling-machine-1", "type": "entity"},
@@ -581,7 +426,6 @@
                     "index": 1,
                 }
             ),
->>>>>>> 41d4a386
         ]
 
     def test_validate(self):
@@ -595,45 +439,20 @@
 
         # Errors
         # TODO: more
-<<<<<<< HEAD
-        with pytest.raises(ValidationError):
-            upgrade_planner.mappers = [
-                {"from": "transport-belt", "to": "transport-belt", "index": 1}
-=======
         with pytest.raises(DataFormatError):
             upgrade_planner.mappers = [
                 {"from": "incorrect", "to": "incorrect", "index": 1}
->>>>>>> 41d4a386
             ]
             upgrade_planner.validate()
 
-<<<<<<< HEAD
-        with pytest.raises(ValidationError):
-=======
         with pytest.raises(DataFormatError):
->>>>>>> 41d4a386
             upgrade_planner.mappers = ("incorrect", "incorrect")
             upgrade_planner.validate()
 
-<<<<<<< HEAD
-        with pytest.raises(ValidationError):
-=======
         with pytest.raises(DataFormatError):
->>>>>>> 41d4a386
             upgrade_planner.mappers = [TypeError, TypeError]
             upgrade_planner.validate()
 
-<<<<<<< HEAD
-    def test_inspect(self):
-        # Test validation failure
-        upgrade_planner = UpgradePlanner()
-        upgrade_planner.set_mapping("transport-belt", "transport-belt", -1)
-        validation_result = upgrade_planner.inspect()
-        assert len(validation_result.error_list) > 0
-        with pytest.raises(DataFormatError):
-            validation_result.reissue_all()
-
-=======
         upgrade_planner.mappers = [
             ("assembling-machine-3", None),
             (None, "assembling-machine-3"),
@@ -675,42 +494,27 @@
         with pytest.raises(DataFormatError):
             validation_result.reissue_all()
 
->>>>>>> 41d4a386
         # Redundant mapping
         upgrade_planner = UpgradePlanner()
         upgrade_planner.set_mapping("transport-belt", "transport-belt", 1)
         goal = ValidationResult(
             error_list=[],
             warning_list=[
-<<<<<<< HEAD
-                RedundantOperationWarning(
-=======
                 NoEffectWarning(
->>>>>>> 41d4a386
                     "Mapping entity/item 'transport-belt' to itself has no effect"
                 )
             ],
         )
-<<<<<<< HEAD
-        validation_result = upgrade_planner.inspect()
-        assert validation_result == goal
-        with pytest.warns(RedundantOperationWarning):
-=======
         validation_result = upgrade_planner.validate()
         assert validation_result == goal
         with pytest.warns(NoEffectWarning):
->>>>>>> 41d4a386
             validation_result.reissue_all()
 
         # Normal upgrade_case
         upgrade_planner = UpgradePlanner()
         upgrade_planner.set_mapping("transport-belt", "fast-transport-belt", 0)
         goal = ValidationResult(error_list=[], warning_list=[])
-<<<<<<< HEAD
-        validation_result = upgrade_planner.inspect()
-=======
-        validation_result = upgrade_planner.validate()
->>>>>>> 41d4a386
+        validation_result = upgrade_planner.validate()
         assert validation_result == goal
 
         # Unrecognized mapping names
@@ -723,18 +527,6 @@
         goal = ValidationResult(
             error_list=[],
             warning_list=[
-<<<<<<< HEAD
-                UnrecognizedElementWarning("Unrecognized entity/item 'unrecognized-A'"),
-                UnrecognizedElementWarning("Unrecognized entity/item 'unrecognized-B'"),
-            ],
-        )
-        validation_result = upgrade_planner.inspect()
-        assert validation_result == goal
-        with pytest.warns(UnrecognizedElementWarning):
-            validation_result.reissue_all()
-
-        # dummy entity for testing purposes
-=======
                 UnknownElementWarning("Unrecognized entity/item 'unrecognized-A'"),
                 UnknownElementWarning("Unrecognized entity/item 'unrecognized-B'"),
             ],
@@ -748,7 +540,6 @@
         upgrade_planner = UpgradePlanner()
         with pytest.warns(UpgradeProhibitedWarning):
             upgrade_planner.mappers = [("speed-module-3", "electric-furnace")]
->>>>>>> 41d4a386
 
         # "not-upgradable" flag in from
         upgrade_planner = UpgradePlanner()
@@ -757,13 +548,6 @@
         upgrade_planner.set_mapping("dummy-entity-1", "fast-transport-belt", 0)
         goal = ValidationResult(
             error_list=[],
-<<<<<<< HEAD
-            warning_list=[DraftsmanWarning("'dummy-entity-1' is not upgradable")],
-        )
-        validation_result = upgrade_planner.inspect()
-        assert validation_result == goal
-        with pytest.warns(DraftsmanWarning):
-=======
             warning_list=[
                 UpgradeProhibitedWarning("'dummy-entity-1' is not upgradable")
             ],
@@ -771,7 +555,6 @@
         validation_result = upgrade_planner.validate()
         assert validation_result == goal
         with pytest.warns(UpgradeProhibitedWarning):
->>>>>>> 41d4a386
             validation_result.reissue_all()
 
         # from is not minable
@@ -780,19 +563,11 @@
         upgrade_planner.set_mapping("dummy-entity-2", "fast-transport-belt", 0)
         goal = ValidationResult(
             error_list=[],
-<<<<<<< HEAD
-            warning_list=[DraftsmanWarning("'dummy-entity-2' is not minable")],
-        )
-        validation_result = upgrade_planner.inspect()
-        assert validation_result == goal
-        with pytest.warns(DraftsmanWarning):
-=======
             warning_list=[UpgradeProhibitedWarning("'dummy-entity-2' is not minable")],
         )
         validation_result = upgrade_planner.validate()
         assert validation_result == goal
         with pytest.warns(UpgradeProhibitedWarning):
->>>>>>> 41d4a386
             validation_result.reissue_all()
 
         # All mining results must not be hidden
@@ -805,24 +580,14 @@
         goal = ValidationResult(
             error_list=[],
             warning_list=[
-<<<<<<< HEAD
-                DraftsmanWarning(
-=======
                 UpgradeProhibitedWarning(
->>>>>>> 41d4a386
                     "Returned item 'rocket-part' when upgrading 'dummy-entity-3' is hidden"
                 )
             ],
         )
-<<<<<<< HEAD
-        validation_result = upgrade_planner.inspect()
-        assert validation_result == goal
-        with pytest.warns(DraftsmanWarning):
-=======
-        validation_result = upgrade_planner.validate()
-        assert validation_result == goal
-        with pytest.warns(UpgradeProhibitedWarning):
->>>>>>> 41d4a386
+        validation_result = upgrade_planner.validate()
+        assert validation_result == goal
+        with pytest.warns(UpgradeProhibitedWarning):
             validation_result.reissue_all()
 
         # Cannot upgrade rolling stock
@@ -831,24 +596,14 @@
         goal = ValidationResult(
             error_list=[],
             warning_list=[
-<<<<<<< HEAD
-                DraftsmanWarning(
-=======
                 UpgradeProhibitedWarning(
->>>>>>> 41d4a386
                     "Cannot upgrade 'cargo-wagon' because it is RollingStock"
                 )
             ],
         )
-<<<<<<< HEAD
-        validation_result = upgrade_planner.inspect()
-        assert validation_result == goal
-        with pytest.warns(DraftsmanWarning):
-=======
-        validation_result = upgrade_planner.validate()
-        assert validation_result == goal
-        with pytest.warns(UpgradeProhibitedWarning):
->>>>>>> 41d4a386
+        validation_result = upgrade_planner.validate()
+        assert validation_result == goal
+        with pytest.warns(UpgradeProhibitedWarning):
             validation_result.reissue_all()
 
         # Differing collision boxes
@@ -857,24 +612,14 @@
         goal = ValidationResult(
             error_list=[],
             warning_list=[
-<<<<<<< HEAD
-                DraftsmanWarning(
-=======
                 UpgradeProhibitedWarning(
->>>>>>> 41d4a386
                     "Cannot upgrade 'transport-belt' to 'electric-furnace'; collision boxes differ"
                 )
             ],
         )
-<<<<<<< HEAD
-        validation_result = upgrade_planner.inspect()
-        assert validation_result == goal
-        with pytest.warns(DraftsmanWarning):
-=======
-        validation_result = upgrade_planner.validate()
-        assert validation_result == goal
-        with pytest.warns(UpgradeProhibitedWarning):
->>>>>>> 41d4a386
+        validation_result = upgrade_planner.validate()
+        assert validation_result == goal
+        with pytest.warns(UpgradeProhibitedWarning):
             validation_result.reissue_all()
 
         # Differing collision masks
@@ -883,24 +628,14 @@
         goal = ValidationResult(
             error_list=[],
             warning_list=[
-<<<<<<< HEAD
-                DraftsmanWarning(
-=======
                 UpgradeProhibitedWarning(
->>>>>>> 41d4a386
                     "Cannot upgrade 'gate' to 'stone-wall'; collision masks differ"
                 )
             ],
         )
-<<<<<<< HEAD
-        validation_result = upgrade_planner.inspect()
-        assert validation_result == goal
-        with pytest.warns(DraftsmanWarning):
-=======
-        validation_result = upgrade_planner.validate()
-        assert validation_result == goal
-        with pytest.warns(UpgradeProhibitedWarning):
->>>>>>> 41d4a386
+        validation_result = upgrade_planner.validate()
+        assert validation_result == goal
+        with pytest.warns(UpgradeProhibitedWarning):
             validation_result.reissue_all()
 
         # Differing fast replacable group
@@ -909,24 +644,14 @@
         goal = ValidationResult(
             error_list=[],
             warning_list=[
-<<<<<<< HEAD
-                DraftsmanWarning(
-=======
                 UpgradeProhibitedWarning(
->>>>>>> 41d4a386
                     "Cannot upgrade 'radar' to 'pumpjack'; fast replacable groups differ"
                 )
             ],
         )
-<<<<<<< HEAD
-        validation_result = upgrade_planner.inspect()
-        assert validation_result == goal
-        with pytest.warns(DraftsmanWarning):
-=======
-        validation_result = upgrade_planner.validate()
-        assert validation_result == goal
-        with pytest.warns(UpgradeProhibitedWarning):
->>>>>>> 41d4a386
+        validation_result = upgrade_planner.validate()
+        assert validation_result == goal
+        with pytest.warns(UpgradeProhibitedWarning):
             validation_result.reissue_all()
 
         # Index outside of meaningful range
@@ -940,21 +665,13 @@
                 )
             ],
         )
-<<<<<<< HEAD
-        validation_result = upgrade_planner.inspect()
-=======
-        validation_result = upgrade_planner.validate()
->>>>>>> 41d4a386
+        validation_result = upgrade_planner.validate()
         assert validation_result == goal
         with pytest.warns(IndexWarning):
             validation_result.reissue_all()
 
         # Multiple mappings sharing the same index
-<<<<<<< HEAD
-        upgrade_planner = UpgradePlanner()
-=======
         upgrade_planner = UpgradePlanner(validate_assignment="minimum")
->>>>>>> 41d4a386
         upgrade_planner.mappers = [{"index": 0}, {"index": 0}]
         goal = ValidationResult(
             error_list=[],
@@ -964,11 +681,7 @@
                 ),
             ],
         )
-<<<<<<< HEAD
-        validation_result = upgrade_planner.inspect()
-=======
-        validation_result = upgrade_planner.validate()
->>>>>>> 41d4a386
+        validation_result = upgrade_planner.validate()
         assert validation_result == goal
         with pytest.warns(IndexWarning):
             validation_result.reissue_all()