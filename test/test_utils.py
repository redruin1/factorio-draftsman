--- conflicted
+++ resolved
@@ -140,8 +140,6 @@
         pass
 
 
-<<<<<<< HEAD
-=======
 class TestConstants:
     def test_orientation_to_direction(self):
         assert Orientation.NORTH.to_direction() == Direction.NORTH
@@ -188,7 +186,6 @@
             ValidationMode.NONE > TypeError
 
 
->>>>>>> 41d4a386
 class TestUtils:
     def test_string_to_JSON(self):
         # Blueprints
@@ -368,23 +365,6 @@
     def test_aabb_to_dimensions(self):
         assert utils.aabb_to_dimensions(utils.AABB(-5, -5, 10, 0)) == (15, 5)
 
-<<<<<<< HEAD
-    def test_get_recipe_ingredients(self):
-        # Normal, list-type
-        assert recipes.get_recipe_ingredients("wooden-chest") == {"wood"}
-        # Normal, dict-type
-        assert recipes.get_recipe_ingredients("plastic-bar") == {
-            "petroleum-gas",
-            "coal",
-        }
-        # Expensive, list-type
-        assert recipes.get_recipe_ingredients("iron-gear-wheel") == {"iron-plate"}
-        # Custom examples
-        recipes.raw["test-1"] = {"ingredients": [["iron-plate", 2]]}
-        assert recipes.get_recipe_ingredients("test-1") == {"iron-plate"}
-        recipes.raw["test-2"] = {"normal": {"ingredients": [{"name": "iron-plate"}]}}
-        assert recipes.get_recipe_ingredients("test-2") == {"iron-plate"}
-=======
     def test_parse_energy(self):
         # Normal
         assert utils.parse_energy("100J") == 100
@@ -398,7 +378,6 @@
         # Unknown unit scale specifier
         with pytest.raises(ValueError):
             utils.parse_energy("100QW")
->>>>>>> 41d4a386
 
     def test_reissue_warnings(self):
         @utils.reissue_warnings
