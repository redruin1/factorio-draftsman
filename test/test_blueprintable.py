--- conflicted
+++ resolved
@@ -8,13 +8,8 @@
 )
 from draftsman.utils import JSON_to_string
 
-<<<<<<< HEAD
-import sys
-import pytest
-=======
 import pytest
 
->>>>>>> 41d4a386
 
 class TestBlueprintable:
     def test_init(self):
@@ -28,21 +23,6 @@
                 "0eNqrVkrKKU0tKMrMK4lPys/PVrKqVsosSc1VskJI6IIldJQSk0syy1LjM/NSUiuUrAx0lMpSi4oz8/OUrIwsDE3MLY3MTSxNTcxNjWtrAVWjHQY="
             )
 
-<<<<<<< HEAD
-class BlueprintableTesting(unittest.TestCase):
-    def test_init(self):
-        with pytest.raises(TypeError):
-            blueprint = Blueprint(["incorrect", "data"])
-
-    def test_load_from_string(self):
-        with pytest.raises(IncorrectBlueprintTypeError):
-            # Pass a BlueprintBook string into a Blueprint object
-            blueprint = Blueprint(
-                "0eNqrVkrKKU0tKMrMK4lPys/PVrKqVsosSc1VskJI6IIldJQSk0syy1LjM/NSUiuUrAx0lMpSi4oz8/OUrIwsDE3MLY3MTSxNTcxNjWtrAVWjHQY="
-            )
-
-=======
->>>>>>> 41d4a386
     def test_item(self):
         blueprint = Blueprint()
         assert blueprint.item == "blueprint"
@@ -61,11 +41,6 @@
 
     #     # None case
     #     assert blueprint.formatted_label() == None
-<<<<<<< HEAD
-
-    #     pass
-=======
->>>>>>> 41d4a386
 
     #     pass
 
@@ -111,11 +86,7 @@
                         "entity_number": 1,
                         "name": "electric-energy-interface",
                         "position": {"x": -669.0, "y": -884.0},
-<<<<<<< HEAD
-                        "buffer_size": 10000000000,
-=======
                         # "buffer_size": 10000000000, # Default
->>>>>>> 41d4a386
                     },
                     {
                         "entity_number": 2,
@@ -172,10 +143,7 @@
                 "version": 281479275675648,
             }
         }
-<<<<<<< HEAD
-=======
 
->>>>>>> 41d4a386
         # Invalid format
         with pytest.raises(MalformedBlueprintStringError):
             get_blueprintable_from_string("0lmaothisiswrong")
