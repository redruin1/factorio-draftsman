--- conflicted
+++ resolved
@@ -50,10 +50,6 @@
         assert weakref.getweakrefcount(blueprint.entities[0]) == 2
         assert weakref.getweakrefcount(blueprint.entities[1]) == 2
 
-<<<<<<< HEAD
-        del blueprint.entities[1]
-
-=======
         print(blueprint.entities[0])
         print(weakref.getweakrefs(blueprint.entities[0]))
         print(blueprint.entities[1])
@@ -62,7 +58,6 @@
         del blueprint.entities[1]
 
         print(weakref.getweakrefs(blueprint.entities[0]))
->>>>>>> 41d4a386
         assert weakref.getweakrefcount(blueprint.entities[0]) == 1
 
         with pytest.raises(InvalidAssociationError):
