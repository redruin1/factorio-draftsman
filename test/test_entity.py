# entity.py

from draftsman.blueprintable import *
from draftsman.classes.vector import Vector
from draftsman.constants import *
from draftsman.entity import *
from draftsman.error import *
from draftsman.warning import *
from draftsman.utils import AABB

<<<<<<< HEAD
import sys
=======
>>>>>>> 41d4a386
import pytest


class TestEntity:
    def test_get_type(self):
        container = Container("wooden-chest")
        assert container.type == "container"

    def test_set_tags(self):
        container = Container("wooden-chest")
        container.tags = {"wee": 500, "hello": "world"}
        container.tags["addition"] = 1 + 1

        assert container.to_dict() == {
            "name": "wooden-chest",
            "position": {"x": 0.5, "y": 0.5},
            "tags": {"wee": 500, "hello": "world", "addition": 2},
        }

        # Resetting tags to empty dict should be omitted
        container.tags = {}
        assert container.to_dict() == {
            "name": "wooden-chest",
            "position": {"x": 0.5, "y": 0.5},
        }

        container.tags = None
        assert container.to_dict() == {
            "name": "wooden-chest",
            "position": {"x": 0.5, "y": 0.5},
        }

        # Errors
        # Setting tags to anything other than a dict raises errors
<<<<<<< HEAD
        with pytest.raises(TypeError):
=======
        with pytest.raises(DataFormatError):
>>>>>>> 41d4a386
            container.tags = "incorrect"

    def test_get_world_bounding_box(self):
        combinator = DeciderCombinator(tile_position=[3, 3], direction=Direction.EAST)
        assert combinator.get_world_bounding_box() == AABB(3.35, 3.15, 4.65, 3.85)
<<<<<<< HEAD

    def test_set_name(self):
        iron_chest = Container("iron-chest")
        iron_chest.name = "steel-chest"
        self.assertEqual(iron_chest.name, "steel-chest")

        with pytest.raises(InvalidEntityError):
            iron_chest.name = "incorrect"

    def test_suggest_similar_name(self):
        with pytest.raises(
            InvalidEntityError,
            match="'wodenchest' is not a valid name for this Container; did you mean 'wooden-chest'?",
        ):
            wooden_chest = Container("wodenchest")
=======

    def test_set_name(self):
        iron_chest = Container("iron-chest")
        iron_chest.name = "steel-chest"
        assert iron_chest.name == "steel-chest"

        with pytest.warns(UnknownEntityWarning):
            iron_chest.name = "unknown"

        assert iron_chest.collision_set == None
        assert iron_chest.collision_mask == None
        assert (iron_chest.tile_width, iron_chest.tile_height) == (0, 0)
        assert iron_chest.inventory_bar_enabled == None
        assert iron_chest.allowed_items == None

        with pytest.raises(DataFormatError):
            iron_chest.name = {"wrong"}

    def test_suggest_similar_name(self):
        with pytest.warns(
            UnknownEntityWarning,
            match="'wodenchest' is not a known name for this Container; did you mean 'wooden-chest'?",
        ):
            Container("wodenchest")
>>>>>>> 41d4a386

    def test_set_position(self):
        iron_chest = Container("iron-chest")
        iron_chest.position = (1.23, 1.34)
        assert round(abs(iron_chest.position - Vector(1.23, 1.34)), 7) == Vector(0, 0)
        assert round(abs(iron_chest.position.to_dict()["x"] - 1.23), 7) == 0
        assert round(abs(iron_chest.position.to_dict()["y"] - 1.34), 7) == 0
        assert iron_chest.tile_position == Vector(1, 1)
        assert iron_chest.tile_position.to_dict() == {"x": 1, "y": 1}

        with pytest.raises(ValueError):
            iron_chest.position = ("fish", 10)

        iron_chest.tile_position = (10, 10.1)  # should cast float to int
        assert iron_chest.tile_position == Vector(10, 10)
        assert iron_chest.tile_position.to_dict() == {"x": 10, "y": 10}
        assert round(abs(iron_chest.position.x - 10.5), 7) == 0
        assert round(abs(iron_chest.position.y - 10.5), 7) == 0
        assert round(abs(iron_chest.position.to_dict()["x"] - 10.5), 7) == 0
        assert round(abs(iron_chest.position.to_dict()["y"] - 10.5), 7) == 0

        with pytest.raises(ValueError):
            iron_chest.tile_position = (1.0, "raw-fish")

    def test_modify_position_attributes(self):
        iron_chest = Container("iron-chest")

        iron_chest.position.x += 1
        assert iron_chest.position == Vector(1.5, 0.5)
        assert iron_chest.tile_position == Vector(1, 0)

        iron_chest.position.y += 1
        assert iron_chest.position == Vector(1.5, 1.5)
        assert iron_chest.tile_position == Vector(1, 1)

    def test_modify_tile_position_attributes(self):
        iron_chest = Container("iron-chest")

        iron_chest.tile_position.x += 1
        assert iron_chest.position == Vector(1.5, 0.5)
        assert iron_chest.tile_position == Vector(1, 0)

        iron_chest.tile_position.y += 1
        assert iron_chest.position == Vector(1.5, 1.5)
        assert iron_chest.tile_position == Vector(1, 1)

    def test_change_name_in_blueprint(self):
        blueprint = Blueprint()
        example = Container("wooden-chest", id="whatever")
        blueprint.entities.append(example)
        assert blueprint.entities["whatever"].name == example.name

        with pytest.raises(DraftsmanError):
            blueprint.entities["whatever"].name = "steel-chest"

    def test_deepcopy(self):
        example = Container("wooden-chest", id="test")
        blueprint = Blueprint()
        blueprint.entities.append(example, copy=False)

        import copy

        copy_example = copy.deepcopy(example)
        assert example is not copy_example
        assert example.name == copy_example.name
        assert example.id == copy_example.id
        assert example.position == copy_example.position
        assert example.parent is blueprint
        assert copy_example.parent is None  # Make sure parent in copy is None

    def test_change_id_in_blueprint(self):
        blueprint = Blueprint()
        example = Container("wooden-chest", id="whatever")
        blueprint.entities.append(example)
        assert blueprint.entities["whatever"].name == example.name

        blueprint.entities["whatever"].id = "something else"
        assert blueprint.entities[0] is blueprint.entities["something else"]
        assert blueprint.entities[0].id == "something else"
        with pytest.raises(KeyError):
            blueprint.entities["whatever"]

        blueprint.entities["something else"].id = None
        assert blueprint.entities[0].id == None
        with pytest.raises(KeyError):
            blueprint.entities["something else"]
        with pytest.raises(KeyError):
            blueprint.entities["whatever"]

        # Add a new entity and check for duplicate ID error
        blueprint.entities.append("wooden-chest", tile_position=(1, 0))
        blueprint.entities[0].id = "duplicate"
        with pytest.raises(DuplicateIDError):
            blueprint.entities[1].id = "duplicate"

    def test_change_position_in_blueprint(self):
        blueprint = Blueprint()
        example = Container("wooden-chest")
        blueprint.entities.append(example, copy=False)
        with pytest.raises(DraftsmanError):
            example.position = (10.5, 10.5)

    def test_flippable(self):
        belt = TransportBelt()
        assert belt.flippable == True
<<<<<<< HEAD
=======

    def test_contains(self):
        assert "name" in TransportBelt()
>>>>>>> 41d4a386


# =============================================================================
# Factory function new_entity()
# =============================================================================

# fmt: off
class TestEntityFactory:
    def test_container(self):
        assert isinstance(new_entity("wooden-chest"), Container)

    def test_storage_tank(self):
        assert isinstance(new_entity("storage-tank"), StorageTank)

    def test_transport_belt(self):
        assert isinstance(new_entity("transport-belt"), TransportBelt)

    def test_underground_belt(self):
        assert isinstance(new_entity("underground-belt"), UndergroundBelt)

    def test_splitter(self):
        assert isinstance(new_entity("splitter"), Splitter)

    def test_inserter(self):
        assert isinstance(new_entity("burner-inserter"), Inserter)

    def test_filter_inserter(self):
        assert isinstance(new_entity("filter-inserter"), FilterInserter)

    def test_loader(self):
        assert isinstance(new_entity("loader"), Loader)

    def test_electric_pole(self):
        assert isinstance(new_entity("small-electric-pole"), ElectricPole)

    def test_pipe(self):
        assert isinstance(new_entity("pipe"), Pipe)

    def test_underground_pipe(self):
        assert isinstance(new_entity("pipe-to-ground"), UndergroundPipe)

    def test_pump(self):
        assert isinstance(new_entity("pump"), Pump)

    def test_straight_rail(self):
        assert isinstance(new_entity("straight-rail"), StraightRail)

    def test_curved_rail(self):
        assert isinstance(new_entity("curved-rail"), CurvedRail)

    def test_train_stop(self):
        assert isinstance(new_entity("train-stop"), TrainStop)

    def test_rail_signal(self):
        assert isinstance(new_entity("rail-signal"), RailSignal)

    def test_rail_chain_signal(self):
        assert isinstance(new_entity("rail-chain-signal"), RailChainSignal)

    def test_locomotive(self):
        assert isinstance(new_entity("locomotive"), Locomotive)

    def test_cargo_wagon(self):
        assert isinstance(new_entity("cargo-wagon"), CargoWagon)

    def test_fluid_wagon(self):
        assert isinstance(new_entity("fluid-wagon"), FluidWagon)

    def test_artillery_wagon(self):
        assert isinstance(new_entity("artillery-wagon"), ArtilleryWagon)

    def test_logistic_passive_container(self):
        assert isinstance(new_entity("logistic-chest-passive-provider"), LogisticPassiveContainer)

    def test_logistic_active_container(self):
        assert isinstance(new_entity("logistic-chest-active-provider"), LogisticActiveContainer)

    def test_logistic_storage_container(self):
        assert isinstance(new_entity("logistic-chest-storage"), LogisticStorageContainer)

    def test_logistic_buffer_container(self):
        assert isinstance(new_entity("logistic-chest-buffer"), LogisticBufferContainer)

    def test_logistic_request_container(self):
        assert isinstance(new_entity("logistic-chest-requester"), LogisticRequestContainer)

    def test_roboport(self):
        assert isinstance(new_entity("roboport"), Roboport)

    def test_lamp(self):
        assert isinstance(new_entity("small-lamp"), Lamp)

    def test_arithmetic_combinator(self):
        assert isinstance(new_entity("arithmetic-combinator"), ArithmeticCombinator)

    def test_decider_combinator(self):
        assert isinstance(new_entity("decider-combinator"), DeciderCombinator)

    def test_constant_combinator(self):
        assert isinstance(new_entity("constant-combinator"), ConstantCombinator)

    def test_power_switch(self):
        assert isinstance(new_entity("power-switch"), PowerSwitch)

    def test_programmable_speaker(self):
        assert isinstance(new_entity("programmable-speaker"), ProgrammableSpeaker)

    def test_boiler(self):
        assert isinstance(new_entity("boiler"), Boiler)

    def test_generator(self):
        assert isinstance(new_entity("steam-engine"), Generator)

    def test_solar_panel(self):
        assert isinstance(new_entity("solar-panel"), SolarPanel)

    def test_accumulator(self):
        assert isinstance(new_entity("accumulator"), Accumulator)

    def test_reactor(self):
        assert isinstance(new_entity("nuclear-reactor"), Reactor)

    def test_heat_pipe(self):
        assert isinstance(new_entity("heat-pipe"), HeatPipe)

    def test_mining_drill(self):
        assert isinstance(new_entity("burner-mining-drill"), MiningDrill)

    def test_offshore_pump(self):
        assert isinstance(new_entity("offshore-pump"), OffshorePump)

    def test_furnace(self):
        assert isinstance(new_entity("stone-furnace"), Furnace)

    def test_assembling_machine(self):
        assert isinstance(new_entity("assembling-machine-1"), AssemblingMachine)

    def test_lab(self):
        assert isinstance(new_entity("lab"), Lab)

    def test_beacon(self):
        assert isinstance(new_entity("beacon"), Beacon)

    def test_rocket_silo(self):
        assert isinstance(new_entity("rocket-silo"), RocketSilo)

    def test_land_mine(self):
        assert isinstance(new_entity("land-mine"), LandMine)

    def test_wall(self):
        assert isinstance(new_entity("stone-wall"), Wall)

    def test_gate(self):
        assert isinstance(new_entity("gate"), Gate)

    def test_turret(self):
        assert isinstance(new_entity("gun-turret"), Turret)

    def test_radar(self):
        assert isinstance(new_entity("radar"), Radar)
<<<<<<< HEAD
=======

    def test_simple_entity_with_owner(self):
        assert isinstance(new_entity("simple-entity-with-owner"), SimpleEntityWithOwner)

    def test_simple_entity_with_force(self):
        assert isinstance(new_entity("simple-entity-with-force"), SimpleEntityWithForce)
>>>>>>> 41d4a386

    def test_electric_energy_interface(self):
        assert isinstance(new_entity("electric-energy-interface"), ElectricEnergyInterface)

    @pytest.mark.skipif(len(linked_containers) == 0, reason="No linked containers to test")
    def test_linked_container(self):
        assert isinstance(new_entity("linked-chest"), LinkedContainer)

    def test_heat_interface(self):
        assert isinstance(new_entity("heat-interface"), HeatInterface)

    @pytest.mark.skipif(len(linked_belts) == 0, reason="No linked belts to test")
    def test_linked_belt(self):
        assert isinstance(new_entity("linked-belt"), LinkedBelt)

    def test_infinity_container(self):
        assert isinstance(new_entity("infinity-chest"), InfinityContainer)

    def test_infinity_pipe(self):
        assert isinstance(new_entity("infinity-pipe"), InfinityPipe)

    def test_burner_generator(self):
        assert isinstance(new_entity("burner-generator"), BurnerGenerator)

<<<<<<< HEAD
    def test_errors(self):
        with pytest.raises(InvalidEntityError, match="'incorrect' is not a recognized entity"):
            new_entity("incorrect")

    def test_suggestion_error(self):
        with pytest.raises(InvalidEntityError, match="'sgtorage-tank' is not a recognized entity; did you mean 'storage-tank'?"):
            new_entity("sgtorage-tank")
=======
    def test_player_port(self):
        assert isinstance(new_entity("player-port"), PlayerPort)

    def test_unknown(self):
        # Invalid unknown value
        with pytest.raises(ValueError):
            new_entity("unknown", if_unknown="wrong")

        # Default behavior is error
        # Raise errors (if desired)
        with pytest.raises(InvalidEntityError, match="Unknown entity 'unknown'"):
            new_entity("unknown")

        # Ignore
        assert new_entity("unknown", if_unknown="ignore") == None

        # Try and treat as a generic entity
        result = new_entity("unknown", position=(0.5, 0.5), if_unknown="accept")
        assert isinstance(result, Entity)
        
        # Generic entities should be able to handle attribute access and serialization
        assert result.name == "unknown"
        assert result.position == Vector(0.5, 0.5)
        assert result.to_dict() == {
            "name": "unknown",
            "position": {"x": 0.5, "y": 0.5}
        }
        
        # You should also be able to set new attributes to them without Draftsman
        # complaining
        result = new_entity("unknown", position=(0.5, 0.5), direction=4, if_unknown="accept")
        assert result.to_dict() == {
            "name": "unknown",
            "position": {"x": 0.5, "y": 0.5},
            "direction": 4
        }

        # After construction, as well
        result["new_thing"] = "extra!"
        assert result.to_dict() == {
            "name": "unknown",
            "position": {"x": 0.5, "y": 0.5},
            "direction": 4,
            "new_thing": "extra!"
        }
        result.validate(mode=ValidationMode.PEDANTIC).reissue_all()

        # However, setting known attributes incorrectly should still create
        # issues
        with pytest.raises(DataFormatError):
            result.tags = "incorrect"

>>>>>>> 41d4a386

# fmt: on<|MERGE_RESOLUTION|>--- conflicted
+++ resolved
@@ -8,10 +8,6 @@
 from draftsman.warning import *
 from draftsman.utils import AABB
 
-<<<<<<< HEAD
-import sys
-=======
->>>>>>> 41d4a386
 import pytest
 
 
@@ -46,33 +42,12 @@
 
         # Errors
         # Setting tags to anything other than a dict raises errors
-<<<<<<< HEAD
-        with pytest.raises(TypeError):
-=======
         with pytest.raises(DataFormatError):
->>>>>>> 41d4a386
             container.tags = "incorrect"
 
     def test_get_world_bounding_box(self):
         combinator = DeciderCombinator(tile_position=[3, 3], direction=Direction.EAST)
         assert combinator.get_world_bounding_box() == AABB(3.35, 3.15, 4.65, 3.85)
-<<<<<<< HEAD
-
-    def test_set_name(self):
-        iron_chest = Container("iron-chest")
-        iron_chest.name = "steel-chest"
-        self.assertEqual(iron_chest.name, "steel-chest")
-
-        with pytest.raises(InvalidEntityError):
-            iron_chest.name = "incorrect"
-
-    def test_suggest_similar_name(self):
-        with pytest.raises(
-            InvalidEntityError,
-            match="'wodenchest' is not a valid name for this Container; did you mean 'wooden-chest'?",
-        ):
-            wooden_chest = Container("wodenchest")
-=======
 
     def test_set_name(self):
         iron_chest = Container("iron-chest")
@@ -97,7 +72,6 @@
             match="'wodenchest' is not a known name for this Container; did you mean 'wooden-chest'?",
         ):
             Container("wodenchest")
->>>>>>> 41d4a386
 
     def test_set_position(self):
         iron_chest = Container("iron-chest")
@@ -203,12 +177,9 @@
     def test_flippable(self):
         belt = TransportBelt()
         assert belt.flippable == True
-<<<<<<< HEAD
-=======
 
     def test_contains(self):
         assert "name" in TransportBelt()
->>>>>>> 41d4a386
 
 
 # =============================================================================
@@ -369,15 +340,12 @@
 
     def test_radar(self):
         assert isinstance(new_entity("radar"), Radar)
-<<<<<<< HEAD
-=======
 
     def test_simple_entity_with_owner(self):
         assert isinstance(new_entity("simple-entity-with-owner"), SimpleEntityWithOwner)
 
     def test_simple_entity_with_force(self):
         assert isinstance(new_entity("simple-entity-with-force"), SimpleEntityWithForce)
->>>>>>> 41d4a386
 
     def test_electric_energy_interface(self):
         assert isinstance(new_entity("electric-energy-interface"), ElectricEnergyInterface)
@@ -402,15 +370,6 @@
     def test_burner_generator(self):
         assert isinstance(new_entity("burner-generator"), BurnerGenerator)
 
-<<<<<<< HEAD
-    def test_errors(self):
-        with pytest.raises(InvalidEntityError, match="'incorrect' is not a recognized entity"):
-            new_entity("incorrect")
-
-    def test_suggestion_error(self):
-        with pytest.raises(InvalidEntityError, match="'sgtorage-tank' is not a recognized entity; did you mean 'storage-tank'?"):
-            new_entity("sgtorage-tank")
-=======
     def test_player_port(self):
         assert isinstance(new_entity("player-port"), PlayerPort)
 
@@ -463,6 +422,5 @@
         with pytest.raises(DataFormatError):
             result.tags = "incorrect"
 
->>>>>>> 41d4a386
 
 # fmt: on